package pulsar

import (
	"context"
	"errors"
	"fmt"
	"strconv"
	"time"

	"github.com/apache/pulsar-client-go/pulsar"
	"github.com/cenkalti/backoff/v4"
	lru "github.com/hashicorp/golang-lru"

	"github.com/dapr/components-contrib/pubsub"
	"github.com/dapr/kit/logger"
)

const (
<<<<<<< HEAD
	host      = "host"
	enableTLS = "enableTLS"
	exclusive = "exclusive"
=======
	host              = "host"
	enableTLS         = "enableTLS"
	cachedNumProducer = 10
>>>>>>> a50362aa
)

type Pulsar struct {
	logger   logger.Logger
	client   pulsar.Client
	producer pulsar.Producer
	metadata pulsarMetadata

	ctx     context.Context
	cancel  context.CancelFunc
	backOff backoff.BackOff
	cache   *lru.Cache
}

func NewPulsar(l logger.Logger) pubsub.PubSub {
	return &Pulsar{logger: l}
}

func parsePulsarMetadata(meta pubsub.Metadata) (*pulsarMetadata, error) {
	m := pulsarMetadata{}
	m.ConsumerID = meta.Properties["consumerID"]

	if val, ok := meta.Properties[host]; ok && val != "" {
		m.Host = val
	} else {
		return nil, errors.New("pulsar error: missing pulsar host")
	}
	if val, ok := meta.Properties[enableTLS]; ok && val != "" {
		tls, err := strconv.ParseBool(val)
		if err != nil {
			return nil, errors.New("pulsar error: invalid value for enableTLS")
		}
		m.EnableTLS = tls
	}
	if val, ok := meta.Properties[exclusive]; ok && val != "" {
		m.Exclusive = val
	} else {
		m.Exclusive = "false"
	}

	return &m, nil
}

func (p *Pulsar) Init(metadata pubsub.Metadata) error {
	m, err := parsePulsarMetadata(metadata)
	if err != nil {
		return err
	}
	client, err := pulsar.NewClient(pulsar.ClientOptions{
		URL:                        fmt.Sprintf("pulsar://%s", m.Host),
		OperationTimeout:           30 * time.Second,
		ConnectionTimeout:          30 * time.Second,
		TLSAllowInsecureConnection: !m.EnableTLS,
	})
	if err != nil {
		return fmt.Errorf("could not instantiate pulsar client: %v", err)
	}
	defer client.Close()

	// initialize lru cache with size 10
	// TODO: make this number configurable in pulsar metadata
	c, err := lru.NewWithEvict(cachedNumProducer, func(k interface{}, v interface{}) {
		producer := v.(pulsar.Producer)
		if producer != nil {
			producer.Close()
		}
	})
	if err != nil {
		return fmt.Errorf("could not initialize pulsar lru cache for publisher")
	}
	p.cache = c
	defer p.cache.Purge()

	p.ctx, p.cancel = context.WithCancel(context.Background())

	p.client = client
	p.metadata = *m

	// TODO: Make the backoff configurable for constant or exponential
	b := backoff.NewConstantBackOff(5 * time.Second)
	p.backOff = backoff.WithContext(b, p.ctx)

	return nil
}

func (p *Pulsar) Publish(req *pubsub.PublishRequest) error {
	producer, _ := p.cache.Get(req.Topic)
	if producer == nil {
		p.logger.Debugf("creating producer for topic %s", req.Topic)
		producer, err := p.client.CreateProducer(pulsar.ProducerOptions{
			Topic: req.Topic,
		})
		if err != nil {
			return err
		}

		p.cache.Add(req.Topic, producer)
		p.producer = producer
	} else {
		p.producer = producer.(pulsar.Producer)
	}

	_, err := p.producer.Send(context.Background(), &pulsar.ProducerMessage{
		Payload: req.Data,
	})
	if err != nil {
		return err
	}

	return nil
}

func (p *Pulsar) Subscribe(req pubsub.SubscribeRequest, handler pubsub.Handler) error {
	channel := make(chan pulsar.ConsumerMessage, 100)

	if p.metadata.Exclusive == "true" {
		options := pulsar.ConsumerOptions{
			Topic:            req.Topic,
			SubscriptionName: p.metadata.ConsumerID,
			Type:             pulsar.Exclusive,
			MessageChannel:   channel,
		}

		options.MessageChannel = channel
		consumer, err := p.client.Subscribe(options)
		p.logger.Debugf("This is exclusive subscription type")
		if err != nil {
			p.logger.Debugf("Could not subscribe %s", req.Topic)
		}
		go p.listenMessage(consumer, handler)
	} else {
		options := pulsar.ConsumerOptions{
			Topic:            req.Topic,
			SubscriptionName: p.metadata.ConsumerID,
			Type:             pulsar.Failover,
			MessageChannel:   channel,
		}

		options.MessageChannel = channel
		consumer, err := p.client.Subscribe(options)
		p.logger.Debugf("This is Failover subscription type")
		if err != nil {
			p.logger.Debugf("Could not subscribe %s", req.Topic)
		}
		go p.listenMessage(consumer, handler)
	}

	return nil
}

func (p *Pulsar) listenMessage(consumer pulsar.Consumer, handler pubsub.Handler) {
	defer consumer.Close()

	for {
		select {
		case msg := <-consumer.Chan():
			if err := p.handleMessage(msg, handler); err != nil && !errors.Is(err, context.Canceled) {
				p.logger.Errorf("Error processing message and retries are exhausted: %s/%#v [key=%s]. Closing consumer.", msg.Topic(), msg.ID(), msg.Key())

				return
			}

		case <-p.ctx.Done():
			// Handle the component being closed
			return
		}
	}
}

func (p *Pulsar) handleMessage(msg pulsar.ConsumerMessage, handler pubsub.Handler) error {
	pubsubMsg := pubsub.NewMessage{
		Data:     msg.Payload(),
		Topic:    msg.Topic(),
		Metadata: msg.Properties(),
	}

	return pubsub.RetryNotifyRecover(func() error {
		p.logger.Debugf("Processing Pulsar message %s/%#v", msg.Topic(), msg.ID())
		err := handler(p.ctx, &pubsubMsg)
		if err == nil {
			msg.Ack(msg.Message)
		}

		return err
	}, p.backOff, func(err error, d time.Duration) {
		p.logger.Errorf("Error processing Pulsar message: %s/%#v [key=%s]. Retrying...", msg.Topic(), msg.ID(), msg.Key())
	}, func() {
		p.logger.Infof("Successfully processed Pulsar message after it previously failed: %s/%#v [key=%s]", msg.Topic(), msg.ID(), msg.Key())
	})
}

func (p *Pulsar) Close() error {
	p.cancel()
	for _, k := range p.cache.Keys() {
		producer, _ := p.cache.Peek(k)
		if producer != nil {
			p.logger.Debugf("closing producer for topic %s", k)
			producer.(pulsar.Producer).Close()
		}
	}
	p.client.Close()

	return nil
}

func (p *Pulsar) Features() []pubsub.Feature {
	return nil
}<|MERGE_RESOLUTION|>--- conflicted
+++ resolved
@@ -16,15 +16,10 @@
 )
 
 const (
-<<<<<<< HEAD
-	host      = "host"
-	enableTLS = "enableTLS"
-	exclusive = "exclusive"
-=======
 	host              = "host"
 	enableTLS         = "enableTLS"
 	cachedNumProducer = 10
->>>>>>> a50362aa
+  exclusive         = "exclusive"
 )
 
 type Pulsar struct {
