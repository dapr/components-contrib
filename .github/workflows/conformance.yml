# ------------------------------------------------------------
# Copyright (c) Microsoft Corporation and Dapr Contributors.
# Licensed under the MIT License.
# ------------------------------------------------------------

name: Components Conformance Tests

on:
  workflow_dispatch:
  schedule:
    - cron: '*/30 * * * *'
  pull_request:
    branches:
      - master
      - release-*

jobs:
  pre_job:
    name: Skip Duplicate Actions
    runs-on: ubuntu-latest
    outputs:
      should_skip: ${{ steps.skip_check.outputs.should_skip }}
    steps:
      - id: skip_check
        uses: fkirc/skip-duplicate-actions@v3.4.0
        with:
          cancel_others: 'true'
          paths_ignore: '["**.md", ".codecov.yaml", ".github/workflows/dapr-automerge.yml"]'
  # Based on whether this is a PR or a scheduled run, we will run a different
  # subset of the conformance tests. This allows all the tests not requiring
  # secrets to be executed on pull requests.
  generate-matrix:
    runs-on: ubuntu-latest
    needs: pre_job
    if: needs.pre_job.outputs.should_skip != 'true'
    steps:
    - name: Install yq
      run: |
        sudo snap install yq

    - name: Specify components not requiring secrets nor certs
      id: pr-components
      run: |
        PR_COMPONENTS=$(yq -I0 --tojson eval - << EOF
        - bindings.http
        - bindings.influx
        - bindings.kafka
        - bindings.redis
        - bindings.mqtt-mosquitto
        - bindings.mqtt-emqx
        - bindings.mqtt-vernemq
        - pubsub.redis
        - pubsub.natsstreaming
        - pubsub.kafka
        - pubsub.pulsar
        - pubsub.mqtt-mosquitto
        - pubsub.mqtt-emqx
        - pubsub.mqtt-vernemq
        - pubsub.hazelcast
        - pubsub.rabbitmq
        - secretstores.kubernetes
        - secretstores.localenv
        - secretstores.localfile
        - state.mongodb
        - state.redis
        - state.sqlserver
<<<<<<< HEAD
        - state.postgresql
=======
        - state.mysql
>>>>>>> e1b52376
        EOF
        )
        echo "::set-output name=pr-components::$PR_COMPONENTS"

    - name: Specify components requiring secrets or certs
      id: cron-components
      run: |
        if [ "${{ github.event_name }}" = "pull_request" ]; then
          echo "::set-output name=cron-components::[]"
          exit
        fi
        # Unfortunately, Azure secrets can't have underscores in
        # names, while environment variables with hyphens ('-') are
        # troublesome.
        #
        # We work around here by leveraging the fact that
        # environment variable names are case sensitive, so
        # CamelCase would still work.
        #
        # That is slightly better than something like
        # AZURECOSMOSDBMASTERKEY, which is extremely hard to read
        # and errorprone.
        #
        # Only list the secrets you need for the component.
        CRON_COMPONENTS=$(yq -I0 --tojson eval - << EOF
        - component: state.cosmosdb
          required-secrets: AzureCosmosDBMasterKey,AzureCosmosDBUrl,AzureCosmosDB,AzureCosmosDBCollection
        - component: pubsub.azure.servicebus
          required-secrets: AzureServiceBusConnectionString
        - component: bindings.azure.blobstorage
          required-secrets: AzureBlobStorageAccessKey,AzureBlobStorageAccount,AzureBlobStorageContainer
        - component: bindings.azure.eventgrid
          required-secrets: AzureEventGridNgrokToken,AzureEventGridAccessKey,AzureEventGridTopicEndpoint,AzureEventGridScope,AzureEventGridClientSecret,AzureEventGridClientId,AzureEventGridTenantId,AzureEventGridSubscriptionId
        - component: bindings.azure.servicebusqueues
          required-secrets: AzureServiceBusConnectionString
        - component: bindings.azure.storagequeues
          required-secrets: AzureBlobStorageAccessKey,AzureBlobStorageAccount,AzureBlobStorageQueue
        - component: secretstores.azure.keyvault
          required-secrets: AzureKeyVaultName,AzureKeyVaultSecretStoreTenantId,AzureKeyVaultSecretStoreClientId
          required-certs: AzureKeyVaultSecretStoreCert
        EOF
        )
        echo "::set-output name=cron-components::$CRON_COMPONENTS"
    outputs:
      pr-components: ${{ steps.pr-components.outputs.pr-components }}
      cron-components: ${{ steps.cron-components.outputs.cron-components }}

  conformance:
    name: ${{ matrix.component }} conformance
    runs-on: ubuntu-latest
    defaults:
      run:
        shell: bash
        working-directory: ./src/github.com/dapr/components-contrib
    needs: generate-matrix

    strategy:
      fail-fast: false # Keep running even if one component fails
      matrix:
        component: ${{ fromJson(needs.generate-matrix.outputs.pr-components) }}
        include: ${{ fromJson(needs.generate-matrix.outputs.cron-components) }}
    steps:
    - name: Check out code onto GOPATH
      uses: actions/checkout@v2
      with:
        path: ./src/github.com/dapr/components-contrib

    - name: Setup test output
      shell: bash
      run: |
        export TEST_OUTPUT_FILE_PREFIX=$GITHUB_WORKSPACE/test_report
        echo "TEST_OUTPUT_FILE_PREFIX=$TEST_OUTPUT_FILE_PREFIX" >> $GITHUB_ENV

    - uses: Azure/login@v1
      with:
        creds: ${{ secrets.AZURE_CREDENTIALS }}
      if: matrix.required-secrets != ''

    - name: Setup secrets
      uses: Azure/get-keyvault-secrets@v1
      with:
        # Set this GitHub secret to your KeyVault, and grant the KeyVault policy to your Service Principal:
        #    az keyvault set-policy -n $AZURE_KEYVAULT --secret-permissions get list --spn $SPN_CLIENT_ID
        keyvault: ${{ secrets.AZURE_KEYVAULT }}
        secrets: ${{ matrix.required-secrets }}
      id: get-azure-secrets
      if: matrix.required-secrets != ''

    - name: Start ngrok
      if: contains(matrix.component, 'azure.eventgrid')
      run: |
        wget https://bin.equinox.io/c/4VmDzA7iaHb/ngrok-stable-linux-amd64.zip
        unzip -qq ngrok-stable-linux-amd64.zip
        ./ngrok authtoken ${{ env.AzureEventGridNgrokToken }}
        ./ngrok http -log=stdout -host-header=localhost 9000 > /tmp/ngrok.log &
        sleep 10
        export NGROK_ENDPOINT=`cat /tmp/ngrok.log |  grep -Eo 'https://.*'`
        echo "Ngrok's endpoint: ${NGROK_ENDPOINT}"
        echo "AzureEventGridSubscriberEndpoint=${NGROK_ENDPOINT}/api/events" >> $GITHUB_ENV
        cat /tmp/ngrok.log
        # Schedule trigger to kill ngrok
        bash -c "sleep 500 && pkill ngrok" &

    # Download the required certificates into files, and set env var pointing to their names
    - name: Setup certs
      if: matrix.required-certs != ''
      run: |
        for CERT_NAME in $(echo "${{ matrix.required-certs }}" | sed 's/,/ /g'); do
          CERT_FILE=$(mktemp --suffix .pfx)
          echo "Downloading cert $CERT_NAME into file $CERT_FILE"
          rm $CERT_FILE && \
            az keyvault secret download --vault-name ${{ secrets.AZURE_KEYVAULT }} --name $CERT_NAME --encoding base64 --file $CERT_FILE
          echo 'Setting $CERT_NAME to' "$CERT_FILE"
          echo "$CERT_NAME=$CERT_FILE" >> $GITHUB_ENV
        done

    - name: Start Redis
      uses: supercharge/redis-github-action@1.2.0
      with:
        redis-version: 6
      if: contains(matrix.component, 'redis')

    - name: Start MongoDB
      uses: supercharge/mongodb-github-action@1.3.0
      with:
        mongodb-version: 4.2
        mongodb-replica-set: test-rs
      if: contains(matrix.component, 'mongodb')

    - name: Start sqlserver
      run: docker-compose -f ./.github/infrastructure/docker-compose-sqlserver.yml -p sqlserver up -d
      if: contains(matrix.component, 'sqlserver')

    - name: Start kafka
      run: docker-compose -f ./.github/infrastructure/docker-compose-kafka.yml -p kafka up -d
      if: contains(matrix.component, 'kafka')

    - name: Start natsstreaming
      run: docker-compose -f ./.github/infrastructure/docker-compose-natsstreaming.yml -p natsstreaming up -d
      if: contains(matrix.component, 'natsstreaming')

    - name: Start pulsar
      run: docker-compose -f ./.github/infrastructure/docker-compose-pulsar.yml -p pulsar up -d
      if: contains(matrix.component, 'pulsar')

    - name: Start Eclipse Mosquitto (MQTT)
      run: docker-compose -f ./.github/infrastructure/docker-compose-mosquitto.yml -p mosquitto up -d
      if: contains(matrix.component, 'mqtt-mosquitto')
    
    - name: Start EMQ X (MQTT)
      run: docker-compose -f ./.github/infrastructure/docker-compose-emqx.yml -p emqx up -d
      if: contains(matrix.component, 'mqtt-emqx')

    - name: Start VerneMQ (MQTT)
      run: docker-compose -f ./.github/infrastructure/docker-compose-vernemq.yml -p vernemq up -d
      if: contains(matrix.component, 'mqtt-vernemq')

    - name: Start hazelcast
      run: docker-compose -f ./.github/infrastructure/docker-compose-hazelcast.yml -p hazelcast up -d
      if: contains(matrix.component, 'hazelcast')

    - name: Start rabbitmq
      run: docker-compose -f ./.github/infrastructure/docker-compose-rabbitmq.yml -p rabbitmq up -d
      if: contains(matrix.component, 'rabbitmq')

    - name: Start influxdb
      run: |
        export INFLUX_TOKEN=$(openssl rand -base64 32)
        echo "INFLUX_TOKEN=$INFLUX_TOKEN" >> $GITHUB_ENV
        docker-compose -f ./.github/infrastructure/docker-compose-influxdb.yml -p influxdb up -d
      if: contains(matrix.component, 'influx')

    - name: Start mysql
      run: |
        docker-compose -f ./.github/infrastructure/docker-compose-mysql.yml -p mysql up -d
      if: contains(matrix.component, 'mysql')

    - name: Start KinD
      uses: helm/kind-action@v1.0.0
      if: contains(matrix.component, 'kubernetes')

    - name: Start postgresql
      run: |
        docker-compose -f ./.github/infrastructure/docker-compose-postgresql.yml -p postgresql up -d
      if: contains(matrix.component, 'postgresql')


    - name: Setup KinD test data
      if: contains(matrix.component, 'kubernetes')
      run: |
        kubectl apply -f tests/config/kind-data.yaml
        echo "NAMESPACE=default" >> $GITHUB_ENV

    - name: Set up Go
      uses: actions/setup-go@v2
      with:
        go-version: '^1.16.6'
    
    - name: Download Go dependencies
      run: |
        go mod download
        go install gotest.tools/gotestsum@latest

    - name: Run tests
      continue-on-error: true
      run: |
        set -e 
        KIND=$(echo ${{ matrix.component }} | cut -d. -f1)
        NAME=$(echo ${{ matrix.component }} | cut -d. -f2-)
        KIND_UPPER="$(tr '[:lower:]' '[:upper:]' <<< ${KIND:0:1})${KIND:1}"

        if [ "${KIND}" = "secretstores" ]; then
          KIND_UPPER=SecretStore
        fi

        echo "Running tests for Test${KIND_UPPER}Conformance/${KIND}/${NAME} ... "

        set +e
        gotestsum --jsonfile ${{ env.TEST_OUTPUT_FILE_PREFIX }}_conformance.json \
          --junitfile ${{ env.TEST_OUTPUT_FILE_PREFIX }}_conformance.xml --format standard-verbose -- \
          -p 2 -count=1 -timeout=15m -tags=conftests ./tests/conformance --run="Test${KIND_UPPER}Conformance/${NAME}"

        status=$?
        echo "Completed tests for Test${KIND_UPPER}Conformance/${KIND}/${NAME} ... "
        if test $status -ne 0; then
          echo "Setting CONFORMANCE_FAILURE"
          echo "CONFORMANCE_FAILURE=true" >> $GITHUB_ENV
        fi
        set -e

        # Fail the step if we found no test to run
        if grep -q "warning: no tests to run" ${{ env.TEST_OUTPUT_FILE_PREFIX }}_conformance.json ; then
          echo "::error:: No test was found for component ${{ matrix.component }}"
          exit -1
        fi

    - name: Stop ngrok
      if: contains(matrix.component, 'azure.eventgrid')
      continue-on-error: true
      run: pkill ngrok; cat /tmp/ngrok.log

    # Download the required certificates into files, and set env var pointing to their names
    - name: Clean up certs
      if: matrix.required-certs != ''
      run: |
        for CERT_NAME in $(echo "${{ matrix.required-certs }}" | sed 's/,/ /g'); do
          CERT_FILE=$(printenv $CERT_NAME)

          echo "Cleaning up the certificate file $CERT_FILE..."
          rm $CERT_FILE
        done

    - name: Check conformance test passed
      continue-on-error: false
      run: |
        echo "CONFORMANCE_FAILURE=$CONFORMANCE_FAILURE"
        if [[ -v CONFORMANCE_FAILURE ]]; then
          exit 1
        fi

    # Upload logs for test analytics to consume
    - name: Upload test results
      if: always()
      uses: actions/upload-artifact@master
      with:
        name: ${{ matrix.component }}_conformance_test
        path: ${{ env.TEST_OUTPUT_FILE_PREFIX }}_conformance.*<|MERGE_RESOLUTION|>--- conflicted
+++ resolved
@@ -64,11 +64,8 @@
         - state.mongodb
         - state.redis
         - state.sqlserver
-<<<<<<< HEAD
         - state.postgresql
-=======
         - state.mysql
->>>>>>> e1b52376
         EOF
         )
         echo "::set-output name=pr-components::$PR_COMPONENTS"
