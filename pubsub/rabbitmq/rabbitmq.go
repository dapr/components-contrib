/*
Copyright 2021 The Dapr Authors
Licensed under the Apache License, Version 2.0 (the "License");
you may not use this file except in compliance with the License.
You may obtain a copy of the License at
    http://www.apache.org/licenses/LICENSE-2.0
Unless required by applicable law or agreed to in writing, software
distributed under the License is distributed on an "AS IS" BASIS,
WITHOUT WARRANTIES OR CONDITIONS OF ANY KIND, either express or implied.
See the License for the specific language governing permissions and
limitations under the License.
*/

package rabbitmq

import (
	"context"
	"crypto/tls"
	"errors"
	"fmt"
	"strconv"
	"strings"
	"sync"
	"sync/atomic"
	"time"

	amqp "github.com/rabbitmq/amqp091-go"

	contribMetadata "github.com/dapr/components-contrib/metadata"
	"github.com/dapr/components-contrib/pubsub"
	"github.com/dapr/kit/logger"
)

const (
	fanoutExchangeKind              = "fanout"
	logMessagePrefix                = "rabbitmq pub/sub:"
	errorMessagePrefix              = "rabbitmq pub/sub error:"
	errorChannelNotInitialized      = "channel not initialized"
	errorChannelConnection          = "channel/connection is not open"
	defaultDeadLetterExchangeFormat = "dlx-%s"
	defaultDeadLetterQueueFormat    = "dlq-%s"

	publishMaxRetries       = 3
	publishRetryWaitSeconds = 2

	argQueueMode          = "x-queue-mode"
	argMaxLength          = "x-max-length"
	argMaxLengthBytes     = "x-max-length-bytes"
	argDeadLetterExchange = "x-dead-letter-exchange"
	queueModeLazy         = "lazy"
	reqMetadataRoutingKey = "routingKey"
)

// RabbitMQ allows sending/receiving messages in pub/sub format.
type rabbitMQ struct {
	connection        rabbitMQConnectionBroker
	channel           rabbitMQChannelBroker
	channelMutex      sync.RWMutex
	connectionCount   int
	metadata          *metadata
	declaredExchanges map[string]bool

<<<<<<< HEAD
	connectionDial func(protocol, uri string, tlsCfg *tls.Config, externalSasl bool) (rabbitMQConnectionBroker, rabbitMQChannelBroker, error)
=======
	connectionDial func(protocol, uri string, tlsCfg *tls.Config) (rabbitMQConnectionBroker, rabbitMQChannelBroker, error)
	closeCh        chan struct{}
	closed         atomic.Bool
	wg             sync.WaitGroup
>>>>>>> 77ed212c

	logger logger.Logger
}

// interface used to allow unit testing.
//
//nolint:interfacebloat
type rabbitMQChannelBroker interface {
	PublishWithContext(ctx context.Context, exchange string, key string, mandatory bool, immediate bool, msg amqp.Publishing) error
	PublishWithDeferredConfirmWithContext(ctx context.Context, exchange string, key string, mandatory bool, immediate bool, msg amqp.Publishing) (*amqp.DeferredConfirmation, error)
	QueueDeclare(name string, durable bool, autoDelete bool, exclusive bool, noWait bool, args amqp.Table) (amqp.Queue, error)
	QueueBind(name string, key string, exchange string, noWait bool, args amqp.Table) error
	Consume(queue string, consumer string, autoAck bool, exclusive bool, noLocal bool, noWait bool, args amqp.Table) (<-chan amqp.Delivery, error)
	Nack(tag uint64, multiple bool, requeue bool) error
	Ack(tag uint64, multiple bool) error
	ExchangeDeclare(name string, kind string, durable bool, autoDelete bool, internal bool, noWait bool, args amqp.Table) error
	Qos(prefetchCount, prefetchSize int, global bool) error
	Confirm(noWait bool) error
	Close() error
	IsClosed() bool
}

// interface used to allow unit testing.
type rabbitMQConnectionBroker interface {
	Close() error
}

// NewRabbitMQ creates a new RabbitMQ pub/sub.
func NewRabbitMQ(logger logger.Logger) pubsub.PubSub {
	return &rabbitMQ{
		declaredExchanges: make(map[string]bool),
		logger:            logger,
		connectionDial:    dial,
		closeCh:           make(chan struct{}),
	}
}

func dial(protocol, uri string, tlsCfg *tls.Config, externalSasl bool) (rabbitMQConnectionBroker, rabbitMQChannelBroker, error) {
	var (
		conn *amqp.Connection
		ch   *amqp.Channel
		err  error
	)

	if protocol == protocolAMQPS {
		if externalSasl {
			conn, err = amqp.DialTLS_ExternalAuth(uri, tlsCfg)
		} else {
			conn, err = amqp.DialTLS(uri, tlsCfg)
		}
	} else {
		conn, err = amqp.Dial(uri)
	}
	if err != nil {
		return nil, nil, err
	}

	ch, err = conn.Channel()
	if err != nil {
		conn.Close()
		return nil, nil, err
	}

	return conn, ch, nil
}

// Init does metadata parsing and connection creation.
func (r *rabbitMQ) Init(_ context.Context, metadata pubsub.Metadata) error {
	meta, err := createMetadata(metadata, r.logger)
	if err != nil {
		return err
	}

	r.metadata = meta

	r.reconnect(0)
	// We do not return error on reconnect because it can cause problems if init() happens
	// right at the restart window for service. So, we try it now but there is logic in the
	// code to reconnect as many times as needed.
	return nil
}

func (r *rabbitMQ) reconnect(connectionCount int) error {
	r.channelMutex.Lock()
	defer r.channelMutex.Unlock()

	if r.isStopped() {
		// Do not reconnect on stopped service.
		return errors.New("cannot connect after component is stopped")
	}

	r.logger.Infof("%s connectionCount: current=%d reference=%d", logMessagePrefix, r.connectionCount, connectionCount)
	if connectionCount != r.connectionCount {
		// Reconnection request is old.
		r.logger.Infof("%s stale reconnect attempt", logMessagePrefix)

		return nil
	}

	err := r.reset()
	if err != nil {
		return err
	}

	tlsCfg, err := pubsub.ConvertTLSPropertiesToTLSConfig(r.metadata.TLSProperties)
	if err != nil {
		return err
	}

	r.connection, r.channel, err = r.connectionDial(r.metadata.protocol, r.metadata.connectionURI(), tlsCfg, r.metadata.saslExternal)
	if err != nil {
		r.reset()

		return err
	}

	if r.metadata.publisherConfirm {
		err = r.channel.Confirm(false)
		if err != nil {
			r.reset()

			return err
		}
	}

	r.connectionCount++

	r.logger.Infof("%s connected with connectionCount=%d", logMessagePrefix, r.connectionCount)

	return nil
}

func (r *rabbitMQ) publishSync(ctx context.Context, req *pubsub.PublishRequest) (rabbitMQChannelBroker, int, error) {
	r.channelMutex.Lock()
	defer r.channelMutex.Unlock()

	if r.channel == nil {
		return r.channel, r.connectionCount, errors.New(errorChannelNotInitialized)
	}

	if err := r.ensureExchangeDeclared(r.channel, req.Topic, r.metadata.exchangeKind); err != nil {
		r.logger.Errorf("%s publishing to %s failed in ensureExchangeDeclared: %v", logMessagePrefix, req.Topic, err)

		return r.channel, r.connectionCount, err
	}
	routingKey := ""
	if val, ok := req.Metadata[reqMetadataRoutingKey]; ok && val != "" {
		routingKey = val
	}

	ttl, ok, err := contribMetadata.TryGetTTL(req.Metadata)
	if err != nil {
		r.logger.Warnf("%s publishing to %s failed parse TryGetTTL: %v, it is ignored.", logMessagePrefix, req.Topic, err)
	}
	var expiration string
	if ok {
		// RabbitMQ expects the duration in ms
		expiration = strconv.FormatInt(ttl.Milliseconds(), 10)
	} else if r.metadata.defaultQueueTTL != nil {
		expiration = strconv.FormatInt(r.metadata.defaultQueueTTL.Milliseconds(), 10)
	}

	confirm, err := r.channel.PublishWithDeferredConfirmWithContext(ctx, req.Topic, routingKey, false, false, amqp.Publishing{
		ContentType:  "text/plain",
		Body:         req.Data,
		DeliveryMode: r.metadata.deliveryMode,
		Expiration:   expiration,
	})
	if err != nil {
		r.logger.Errorf("%s publishing to %s failed in channel.Publish: %v", logMessagePrefix, req.Topic, err)

		return r.channel, r.connectionCount, err
	}

	// confirm will be nil if are not requesting publish confirmations
	if confirm != nil {
		// Blocks until the server confirms
		ok := confirm.Wait()
		if !ok {
			err = fmt.Errorf("did not receive confirmation of publishing")
			r.logger.Errorf("%s publishing to %s failed: %v", logMessagePrefix, req.Topic, err)
		}
	}

	return r.channel, r.connectionCount, nil
}

func (r *rabbitMQ) Publish(ctx context.Context, req *pubsub.PublishRequest) error {
	if r.closed.Load() {
		return errors.New("error: rabbitMQ is closed")
	}

	r.logger.Debugf("%s publishing message to %s", logMessagePrefix, req.Topic)

	attempt := 0
	for {
		attempt++
		channel, connectionCount, err := r.publishSync(ctx, req)
		if err == nil {
			return nil
		}
		if attempt >= publishMaxRetries {
			r.logger.Errorf("%s publishing failed: %v", logMessagePrefix, err)
			return err
		}
		if mustReconnect(channel, err) {
			r.logger.Warnf("%s publisher is reconnecting in %s ...", logMessagePrefix, r.metadata.reconnectWait.String())
			time.Sleep(r.metadata.reconnectWait)
			r.reconnect(connectionCount)
		} else {
			r.logger.Warnf("%s publishing attempt (%d/%d) failed: %v", logMessagePrefix, attempt, publishMaxRetries, err)
			time.Sleep(publishRetryWaitSeconds * time.Second)
		}
	}
}

func (r *rabbitMQ) Subscribe(ctx context.Context, req pubsub.SubscribeRequest, handler pubsub.Handler) error {
	if r.closed.Load() {
		return errors.New("error: rabbitMQ is closed")
	}

	if r.metadata.consumerID == "" {
		return errors.New("consumerID is required for subscriptions")
	}

	queueName := fmt.Sprintf("%s-%s", r.metadata.consumerID, req.Topic)
	r.logger.Infof("%s subscribe to topic/queue '%s/%s'", logMessagePrefix, req.Topic, queueName)

	// Do not set a timeout on the context, as we're just waiting for the first ack; we're using a semaphore instead
	ackCh := make(chan struct{}, 1)
	defer close(ackCh)

	subctx, cancel := context.WithCancel(ctx)
	r.wg.Add(2)
	go func() {
		defer r.wg.Done()
		r.subscribeForever(subctx, req, queueName, handler, ackCh)
	}()
	go func() {
		defer r.wg.Done()
		defer cancel()
		<-r.closeCh
	}()

	// Wait for the ack for 1 minute or return an error
	select {
	case <-time.After(time.Minute):
		return fmt.Errorf("failed to subscribe to %s", queueName)
	case <-ackCh:
		return nil
	}
}

// this function call should be wrapped by channelMutex.
func (r *rabbitMQ) prepareSubscription(channel rabbitMQChannelBroker, req pubsub.SubscribeRequest, queueName string) (*amqp.Queue, error) {
	err := r.ensureExchangeDeclared(channel, req.Topic, r.metadata.exchangeKind)
	if err != nil {
		r.logger.Errorf("%s prepareSubscription for topic/queue '%s/%s' failed in ensureExchangeDeclared: %v", logMessagePrefix, req.Topic, queueName, err)

		return nil, err
	}

	r.logger.Infof("%s declaring queue '%s'", logMessagePrefix, queueName)
	var args amqp.Table
	if r.metadata.enableDeadLetter {
		// declare dead letter exchange
		dlxName := fmt.Sprintf(defaultDeadLetterExchangeFormat, queueName)
		dlqName := fmt.Sprintf(defaultDeadLetterQueueFormat, queueName)
		err = r.ensureExchangeDeclared(channel, dlxName, fanoutExchangeKind)
		if err != nil {
			r.logger.Errorf("%s prepareSubscription for topic/queue '%s/%s' failed in ensureExchangeDeclared: %v", logMessagePrefix, req.Topic, dlqName, err)

			return nil, err
		}
		var q amqp.Queue
		dlqArgs := r.metadata.formatQueueDeclareArgs(nil)
		// dead letter queue use lazy mode, keeping as many messages as possible on disk to reduce RAM usage
		dlqArgs[argQueueMode] = queueModeLazy
		q, err = channel.QueueDeclare(dlqName, true, r.metadata.deleteWhenUnused, false, false, dlqArgs)
		if err != nil {
			r.logger.Errorf("%s prepareSubscription for topic/queue '%s/%s' failed in channel.QueueDeclare: %v", logMessagePrefix, req.Topic, dlqName, err)

			return nil, err
		}
		err = channel.QueueBind(q.Name, "", dlxName, false, nil)
		if err != nil {
			r.logger.Errorf("%s prepareSubscription for topic/queue '%s/%s' failed in channel.QueueBind: %v", logMessagePrefix, req.Topic, dlqName, err)

			return nil, err
		}
		r.logger.Infof("%s declared dead letter exchange for queue '%s' bind dead letter queue '%s' to dead letter exchange '%s'", logMessagePrefix, queueName, dlqName, dlxName)
		args = amqp.Table{argDeadLetterExchange: dlxName}
	}
	args = r.metadata.formatQueueDeclareArgs(args)
	q, err := channel.QueueDeclare(queueName, r.metadata.durable, r.metadata.deleteWhenUnused, false, false, args)
	if err != nil {
		r.logger.Errorf("%s prepareSubscription for topic/queue '%s/%s' failed in channel.QueueDeclare: %v", logMessagePrefix, req.Topic, queueName, err)

		return nil, err
	}

	if r.metadata.prefetchCount > 0 {
		r.logger.Infof("%s setting prefetch count to %s", logMessagePrefix, strconv.Itoa(int(r.metadata.prefetchCount)))
		err = channel.Qos(int(r.metadata.prefetchCount), 0, false)
		if err != nil {
			r.logger.Errorf("%s prepareSubscription for topic/queue '%s/%s' failed in channel.Qos: %v", logMessagePrefix, req.Topic, queueName, err)

			return nil, err
		}
	}

	metadataRoutingKey := ""
	if val, ok := req.Metadata[reqMetadataRoutingKey]; ok && val != "" {
		metadataRoutingKey = val
	}
	routingKeys := strings.Split(metadataRoutingKey, ",")
	for i := 0; i < len(routingKeys); i++ {
		routingKey := routingKeys[i]
		r.logger.Debugf("%s binding queue '%s' to exchange '%s' with routing key '%s'", logMessagePrefix, q.Name, req.Topic, routingKey)
		err = channel.QueueBind(q.Name, routingKey, req.Topic, false, nil)
		if err != nil {
			r.logger.Errorf("%s prepareSubscription for topic/queue '%s/%s' failed in channel.QueueBind: %v", logMessagePrefix, req.Topic, queueName, err)

			return nil, err
		}
	}

	return &q, nil
}

func (r *rabbitMQ) ensureSubscription(req pubsub.SubscribeRequest, queueName string) (rabbitMQChannelBroker, int, *amqp.Queue, error) {
	r.channelMutex.RLock()
	defer r.channelMutex.RUnlock()

	if r.channel == nil {
		return nil, r.connectionCount, nil, errors.New(errorChannelNotInitialized)
	}

	q, err := r.prepareSubscription(r.channel, req, queueName)

	return r.channel, r.connectionCount, q, err
}

func (r *rabbitMQ) subscribeForever(ctx context.Context, req pubsub.SubscribeRequest, queueName string, handler pubsub.Handler, ackCh chan struct{}) {
	for {
		var (
			err             error
			errFuncName     string
			connectionCount int
			channel         rabbitMQChannelBroker
			q               *amqp.Queue
			msgs            <-chan amqp.Delivery
		)
		for {
			channel, connectionCount, q, err = r.ensureSubscription(req, queueName)
			if err != nil {
				errFuncName = "ensureSubscription"
				break
			}

			msgs, err = channel.Consume(
				q.Name,
				queueName,          // consumerId
				r.metadata.autoAck, // autoAck
				false,              // exclusive
				false,              // noLocal
				false,              // noWait
				nil,
			)
			if err != nil {
				errFuncName = "channel.Consume"
				break
			}

			// one-time notification on successful subscribe
			if ackCh != nil {
				ackCh <- struct{}{}
				ackCh = nil
			}

			err = r.listenMessages(ctx, channel, msgs, req.Topic, handler)
			if err != nil {
				errFuncName = "listenMessages"
				break
			}
		}

		if err == context.Canceled || err == context.DeadlineExceeded {
			// Subscription context was canceled
			r.logger.Infof("%s subscription for %s has context canceled", logMessagePrefix, queueName)
			return
		}

		if r.isStopped() {
			r.logger.Infof("%s subscriber for %s is stopped", logMessagePrefix, queueName)
			return
		}

		// print the error if the subscriber is running.
		if err != nil {
			r.logger.Errorf("%s error in subscriber for %s in %s: %v", logMessagePrefix, queueName, errFuncName, err)
		}

		if mustReconnect(channel, err) {
			r.logger.Warnf("%s subscriber is reconnecting in %s ...", logMessagePrefix, r.metadata.reconnectWait.String())
			time.Sleep(r.metadata.reconnectWait)
			r.reconnect(connectionCount)
		}
	}
}

func (r *rabbitMQ) listenMessages(ctx context.Context, channel rabbitMQChannelBroker, msgCh <-chan amqp.Delivery, topic string, handler pubsub.Handler) error {
	var err error
	for {
		select {
		case <-ctx.Done():
			return ctx.Err()
		case d, more := <-msgCh:
			// Handle case of channel closed
			if !more {
				r.logger.Debugf("%s subscriber channel closed for topic %s", logMessagePrefix, topic)
				return nil
			}

			switch r.metadata.concurrency {
			case pubsub.Single:
				err = r.handleMessage(ctx, d, topic, handler)
				if err != nil && mustReconnect(channel, err) {
					return err
				}
			case pubsub.Parallel:
				r.wg.Add(1)
				go func(d amqp.Delivery) {
					defer r.wg.Done()
					if err := r.handleMessage(ctx, d, topic, handler); err != nil {
						r.logger.Errorf("%s error handling message: %v", logMessagePrefix, err)
					}
				}(d)
			}
		}
	}
}

func (r *rabbitMQ) handleMessage(ctx context.Context, d amqp.Delivery, topic string, handler pubsub.Handler) error {
	pubsubMsg := &pubsub.NewMessage{
		Data:  d.Body,
		Topic: topic,
	}

	err := handler(ctx, pubsubMsg)

	if err != nil {
		r.logger.Errorf("%s handling message from topic '%s', %s", errorMessagePrefix, topic, err)

		if !r.metadata.autoAck {
			// if message is not auto acked we need to ack/nack
			r.logger.Debugf("%s nacking message '%s' from topic '%s', requeue=%t", logMessagePrefix, d.MessageId, topic, r.metadata.requeueInFailure)
			if err = d.Nack(false, r.metadata.requeueInFailure); err != nil {
				r.logger.Errorf("%s error nacking message '%s' from topic '%s', %s", logMessagePrefix, d.MessageId, topic, err)
			}
		}
	} else if !r.metadata.autoAck {
		// if message is not auto acked we need to ack/nack
		r.logger.Debugf("%s acking message '%s' from topic '%s'", logMessagePrefix, d.MessageId, topic)
		if err = d.Ack(false); err != nil {
			r.logger.Errorf("%s error acking message '%s' from topic '%s', %s", logMessagePrefix, d.MessageId, topic, err)
		}
	}

	return err
}

// this function call should be wrapped by channelMutex.
func (r *rabbitMQ) ensureExchangeDeclared(channel rabbitMQChannelBroker, exchange, exchangeKind string) error {
	if !r.containsExchange(exchange) {
		r.logger.Debugf("%s declaring exchange '%s' of kind '%s'", logMessagePrefix, exchange, exchangeKind)
		err := channel.ExchangeDeclare(exchange, exchangeKind, true, false, false, false, nil)
		if err != nil {
			r.logger.Errorf("%s ensureExchangeDeclared: channel.ExchangeDeclare failed: %v", logMessagePrefix, err)

			return err
		}

		r.putExchange(exchange)
	}

	return nil
}

// this function call should be wrapped by channelMutex.
func (r *rabbitMQ) containsExchange(exchange string) bool {
	_, exists := r.declaredExchanges[exchange]

	return exists
}

// this function call should be wrapped by channelMutex.
func (r *rabbitMQ) putExchange(exchange string) {
	r.declaredExchanges[exchange] = true
}

// this function call should be wrapped by channelMutex.
func (r *rabbitMQ) reset() (err error) {
	if len(r.declaredExchanges) > 0 {
		r.declaredExchanges = make(map[string]bool)
	}

	if r.channel != nil {
		if err = r.channel.Close(); err != nil {
			r.logger.Errorf("%s reset: channel.Close() failed: %v", logMessagePrefix, err)
		}
		r.channel = nil
	}
	if r.connection != nil {
		if err2 := r.connection.Close(); err2 != nil {
			r.logger.Errorf("%s reset: connection.Close() failed: %v", logMessagePrefix, err2)
			if err == nil {
				err = err2
			}
		}
		r.connection = nil
	}

	return
}

func (r *rabbitMQ) isStopped() bool {
	return r.closed.Load()
}

// Close closes the rabbitMQ connection. Blocks until all go routines are done.
func (r *rabbitMQ) Close() error {
	r.channelMutex.Lock()
	defer r.channelMutex.Unlock()

	if r.closed.CompareAndSwap(false, true) {
		close(r.closeCh)
	}

	defer r.wg.Wait()

	return r.reset()
}

func (r *rabbitMQ) Features() []pubsub.Feature {
	return []pubsub.Feature{pubsub.FeatureMessageTTL}
}

func mustReconnect(channel rabbitMQChannelBroker, err error) bool {
	if channel == nil {
		return true
	}

	if err == nil {
		return false
	}

	return strings.Contains(err.Error(), errorChannelConnection)
}<|MERGE_RESOLUTION|>--- conflicted
+++ resolved
@@ -60,14 +60,10 @@
 	metadata          *metadata
 	declaredExchanges map[string]bool
 
-<<<<<<< HEAD
 	connectionDial func(protocol, uri string, tlsCfg *tls.Config, externalSasl bool) (rabbitMQConnectionBroker, rabbitMQChannelBroker, error)
-=======
-	connectionDial func(protocol, uri string, tlsCfg *tls.Config) (rabbitMQConnectionBroker, rabbitMQChannelBroker, error)
 	closeCh        chan struct{}
 	closed         atomic.Bool
 	wg             sync.WaitGroup
->>>>>>> 77ed212c
 
 	logger logger.Logger
 }
