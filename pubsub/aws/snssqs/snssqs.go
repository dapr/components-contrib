package snssqs

import (
	"context"
	"encoding/json"
	"errors"
	"fmt"
	"strconv"
	"strings"

	"github.com/aws/aws-sdk-go/aws"
	sns "github.com/aws/aws-sdk-go/service/sns"
	sqs "github.com/aws/aws-sdk-go/service/sqs"
	aws_auth "github.com/dapr/components-contrib/authentication/aws"
	"github.com/dapr/components-contrib/pubsub"
	"github.com/dapr/kit/logger"
)

type snsSqs struct {
	// key is the topic name, value is the ARN of the topic
	topics map[string]string
	// key is the sanitized topic name, value is the actual topic name
	topicSanitized map[string]string
	// key is the topic name, value holds the ARN of the queue and its url
	queues        map[string]*sqsQueueInfo
	snsClient     *sns.SNS
	sqsClient     *sqs.SQS
	metadata      *snsSqsMetadata
	logger        logger.Logger
	subscriptions []*string
}

type sqsQueueInfo struct {
	arn string
	url string
}

type snsSqsMetadata struct {
	// name of the queue for this application. The is provided by the runtime as "consumerID"
	sqsQueueName string
	// name of the dead letter queue for this application 
	sqsDeadLettersQueueName string
	// aws endpoint for the component to use.
	Endpoint string
	// access key to use for accessing sqs/sns
	AccessKey string
	// secret key to use for accessing sqs/sns
	SecretKey string
	// aws session token to use.
	SessionToken string
	// aws region in which SNS/SQS should create resources
	Region string

	// amount of time in seconds that a message is hidden from receive requests after it is sent to a subscriber. Default: 10
	messageVisibilityTimeout int64
	// number of times to resend a message after processing of that message fails before removing that message from the queue. Default: 10
	// if sqsDeadLettersQueueName is set to a value, then the messageRetryLimit value would be used as the threshold number of times after
	// which an unprocessed message would be removed and placed in the dead-letters queue
	messageRetryLimit int64
	// amount of time to await receipt of a message before making another request. Default: 1
	messageWaitTimeSeconds int64
	// maximum number of messages to receive from the queue at a time. Default: 10, Maximum: 10
	messageMaxNumber int64
}

const (
	awsSqsQueueNameKey = "dapr-queue-name"
	awsSnsTopicNameKey = "dapr-topic-name"
)

<<<<<<< HEAD
var awsSnsSqsAllowedCharsRe = regexp.MustCompile(`[^a-zA-Z0-9_\-]+`)


=======
>>>>>>> cb0f2e54
func NewSnsSqs(l logger.Logger) pubsub.PubSub {
	return &snsSqs{
		logger:        l,
		subscriptions: []*string{},
	}
}

func getAliasedProperty(aliases []string, metadata pubsub.Metadata) (string, bool) {
	props := metadata.Properties
	for _, s := range aliases {
		if val, ok := props[s]; ok {
			return val, true
		}
	}

	return "", false
}

func parseInt64(input string, propertyName string) (int64, error) {
	number, err := strconv.Atoi(input)
	if err != nil {
		return -1, fmt.Errorf("parsing %s failed with: %v", propertyName, err)
	}

	return int64(number), nil
}

// sanitize topic/queue name to conform with:
// https://docs.aws.amazon.com/AWSSimpleQueueService/latest/SQSDeveloperGuide/quotas-queues.html
func nameToAWSSanitizedName(name string) string {
	s := []byte(name)

	j := 0
	for _, b := range s {
		if ('a' <= b && b <= 'z') ||
			('A' <= b && b <= 'Z') ||
			('0' <= b && b <= '9') ||
			(b == '-') ||
			(b == '_') {
			s[j] = b
			j++

			if j == 80 {
				break
			}
		}
	}

	return string(s[:j])
}

func (s *snsSqs) getSnsSqsMetatdata(metadata pubsub.Metadata) (*snsSqsMetadata, error) {
	md := snsSqsMetadata{}
	props := metadata.Properties
	md.sqsQueueName = metadata.Properties["consumerID"]
	s.logger.Debugf("Setting queue name to %s", md.sqsQueueName)

	if val, ok := getAliasedProperty([]string{"Endpoint", "endpoint"}, metadata); ok {
		s.logger.Debugf("endpoint: %s", val)
		md.Endpoint = val
	}

	if val, ok := getAliasedProperty([]string{"awsAccountID", "accessKey"}, metadata); ok {
		s.logger.Debugf("AccessKey: %s", val)
		md.AccessKey = val
	}

	if val, ok := getAliasedProperty([]string{"awsSecret", "secretKey"}, metadata); ok {
		s.logger.Debugf("awsToken: %s", val)
		md.SecretKey = val
	}

	if val, ok := getAliasedProperty([]string{"sessionToken"}, metadata); ok {
		md.SessionToken = val
	}

	if val, ok := getAliasedProperty([]string{"awsRegion", "region"}, metadata); ok {
		md.Region = val
	}

	if val, ok := props["messageVisibilityTimeout"]; !ok {
		md.messageVisibilityTimeout = 10
	} else {
		timeout, err := parseInt64(val, "messageVisibilityTimeout")
		if err != nil {
			return nil, err
		}

		if timeout < 1 {
			return nil, errors.New("messageVisibilityTimeout must be greater than 0")
		}

		md.messageVisibilityTimeout = timeout
	}

	if val, ok := props["messageRetryLimit"]; !ok {
		md.messageRetryLimit = 10
	} else {
		retryLimit, err := parseInt64(val, "messageRetryLimit")
		if err != nil {
			return nil, err
		}

		if retryLimit < 2 {
			return nil, errors.New("messageRetryLimit must be greater than 1")
		}

		md.messageRetryLimit = retryLimit
	}

	if val, ok := getAliasedProperty([]string{"sqsDeadLettersQueueName"}, metadata); ok {
		md.sqsDeadLettersQueueName = val
	}

	if val, ok := props["messageWaitTimeSeconds"]; !ok {
		md.messageWaitTimeSeconds = 1
	} else {
		waitTime, err := parseInt64(val, "messageWaitTimeSeconds")
		if err != nil {
			return nil, err
		}

		if waitTime < 1 {
			return nil, errors.New("messageWaitTimeSeconds must be greater than 0")
		}

		md.messageWaitTimeSeconds = waitTime
	}

	if val, ok := props["messageMaxNumber"]; !ok {
		md.messageMaxNumber = 10
	} else {
		maxNumber, err := parseInt64(val, "messageMaxNumber")
		if err != nil {
			return nil, err
		}

		if maxNumber < 1 {
			return nil, errors.New("messageMaxNumber must be greater than 0")
		} else if maxNumber > 10 {
			return nil, errors.New("messageMaxNumber must be less than or equal to 10")
		}

		md.messageMaxNumber = maxNumber
	}

	return &md, nil
}

func (s *snsSqs) Init(metadata pubsub.Metadata) error {
	md, err := s.getSnsSqsMetatdata(metadata)
	if err != nil {
		return err
	}

	s.metadata = md

	// both Publish and Subscribe need reference the topic ARN
	// track these ARNs in this map
	s.topics = make(map[string]string)
	s.topicSanitized = make(map[string]string)
	s.queues = make(map[string]*sqsQueueInfo)
	sess, err := aws_auth.GetClient(md.AccessKey, md.SecretKey, md.SessionToken, md.Region, md.Endpoint)
	if err != nil {
		return err
	}
	s.snsClient = sns.New(sess)
	s.sqsClient = sqs.New(sess)

	return nil
}

func (s *snsSqs) createTopic(topic string) (string, string, error) {
	sanitizedName := nameToAWSSanitizedName(topic)
	createTopicResponse, err := s.snsClient.CreateTopic(&sns.CreateTopicInput{
		Name: aws.String(sanitizedName),
		Tags: []*sns.Tag{{Key: aws.String(awsSnsTopicNameKey), Value: aws.String(topic)}},
	})
	if err != nil {
		return "", "", err
	}

	return *(createTopicResponse.TopicArn), sanitizedName, nil
}

// get the topic ARN from the topics map. If it doesn't exist in the map, try to fetch it from AWS, if it doesn't exist
// at all, issue a request to create the topic.
func (s *snsSqs) getOrCreateTopic(topic string) (string, error) {
	topicArn, ok := s.topics[topic]

	if ok {
		s.logger.Debugf("Found existing topic ARN for topic %s: %s", topic, topicArn)

		return topicArn, nil
	}

	s.logger.Debugf("No topic ARN found for %s\n Creating topic instead.", topic)

	topicArn, sanitizedName, err := s.createTopic(topic)
	if err != nil {
		s.logger.Errorf("error creating new topic %s: %v", topic, err)

		return "", err
	}

	// record topic ARN
	s.topics[topic] = topicArn
	s.topicSanitized[sanitizedName] = topic

	return topicArn, nil
}

func (s *snsSqs) createQueue(queueName string) (*sqsQueueInfo, error) {
	createQueueResponse, err := s.sqsClient.CreateQueue(&sqs.CreateQueueInput{
		QueueName: aws.String(nameToAWSSanitizedName(queueName)),
		Tags:      map[string]*string{awsSqsQueueNameKey: aws.String(queueName)},
	})
	if err != nil {
		return nil, err
	}

	queueAttributesResponse, err := s.sqsClient.GetQueueAttributes(&sqs.GetQueueAttributesInput{
		AttributeNames: []*string{aws.String("QueueArn")},
		QueueUrl:       createQueueResponse.QueueUrl,
	})
	if err != nil {
		s.logger.Errorf("error fetching queue attributes for %s: %v", queueName, err)
	}

	// add permissions to allow SNS to send messages to this queue
	_, err = s.sqsClient.SetQueueAttributes(&(sqs.SetQueueAttributesInput{
		Attributes: map[string]*string{
			"Policy": aws.String(fmt.Sprintf(`{
				"Statement": [{
					"Effect":"Allow",
					"Principal":"*",
					"Action":"sqs:SendMessage",
					"Resource":"%s"				
				}]
			}`, *(queueAttributesResponse.Attributes["QueueArn"]))),
		},
		QueueUrl: createQueueResponse.QueueUrl,
	}))

	if err != nil {
		return nil, err
	}

	return &sqsQueueInfo{
		arn: *(queueAttributesResponse.Attributes["QueueArn"]),
		url: *(createQueueResponse.QueueUrl),
	}, nil
}

func (s *snsSqs) getOrCreateQueue(queueName string) (*sqsQueueInfo, error) {
	queueArn, ok := s.queues[queueName]

	if ok {
		s.logger.Debugf("Found queue arn for %s: %s", queueName, queueArn)

		return queueArn, nil
	}
	// creating queues is idempotent, the names serve as unique keys among a given region
	s.logger.Debugf("No queue arn found for %s\nCreating queue", queueName)

	queueInfo, err := s.createQueue(queueName)
	if err != nil {
		s.logger.Errorf("Error creating queue %s: %v", queueName, err)

		return nil, err
	}

	s.queues[queueName] = queueInfo

	return queueInfo, nil
}

func (s *snsSqs) Publish(req *pubsub.PublishRequest) error {
	topicArn, err := s.getOrCreateTopic(req.Topic)
	if err != nil {
		s.logger.Errorf("error getting topic ARN for %s: %v", req.Topic, err)
	}

	message := string(req.Data)
	_, err = s.snsClient.Publish(&sns.PublishInput{
		Message:  &message,
		TopicArn: &topicArn,
	})

	if err != nil {
		s.logger.Errorf("error publishing topic %s with topic ARN %s: %v", req.Topic, topicArn, err)

		return err
	}

	return nil
}

type snsMessage struct {
	Message  string
	TopicArn string
}

func parseTopicArn(arn string) string {
	return arn[strings.LastIndex(arn, ":")+1:]
}

func (s *snsSqs) acknowledgeMessage(queueURL string, receiptHandle *string) error {
	_, err := s.sqsClient.DeleteMessage(&sqs.DeleteMessageInput{
		QueueUrl:      &queueURL,
		ReceiptHandle: receiptHandle,
	})

	return err
}

func (s *snsSqs) handleMessage(message *sqs.Message, queueInfo *sqsQueueInfo, handler pubsub.Handler) error {
	// if this message has been received > x times, delete from queue, it's borked
	recvCount, ok := message.Attributes[sqs.MessageSystemAttributeNameApproximateReceiveCount]

	if !ok {
		return fmt.Errorf(
			"no ApproximateReceiveCount returned with response, will not attempt further processing: %v", message)
	}

	recvCountInt, err := strconv.ParseInt(*recvCount, 10, 32)
	if err != nil {
		return fmt.Errorf("error parsing ApproximateReceiveCount from message: %v", message)
	}

	// if we are over the allowable retry limit, delete the message from the queue
	// TODO dead letter queue
	if recvCountInt >= s.metadata.messageRetryLimit {
		if innerErr := s.acknowledgeMessage(queueInfo.url, message.ReceiptHandle); innerErr != nil {
			return fmt.Errorf("error acknowledging message after receiving the message too many times: %v", innerErr)
		}

		return fmt.Errorf(
			"message received greater than %v times, deleting this message without further processing", s.metadata.messageRetryLimit)
	}

	// otherwise try to handle the message
	var messageBody snsMessage
	err = json.Unmarshal([]byte(*(message.Body)), &messageBody)

	if err != nil {
		return fmt.Errorf("error unmarshalling message: %v", err)
	}

	topic := parseTopicArn(messageBody.TopicArn)
	topic = s.topicSanitized[topic]
	err = handler(context.Background(), &pubsub.NewMessage{
		Data:  []byte(messageBody.Message),
		Topic: topic,
	})

	if err != nil {
		return fmt.Errorf("error handling message: %v", err)
	}

	// otherwise, there was no error, acknowledge the message
	return s.acknowledgeMessage(queueInfo.url, message.ReceiptHandle)
}

func (s *snsSqs) consumeSubscription(queueInfo *sqsQueueInfo, handler pubsub.Handler) {
	go func() {
		for {
			messageResponse, err := s.sqsClient.ReceiveMessage(&sqs.ReceiveMessageInput{
				// use this property to decide when a message should be discarded
				AttributeNames: []*string{
					aws.String(sqs.MessageSystemAttributeNameApproximateReceiveCount),
				},
				MaxNumberOfMessages: aws.Int64(s.metadata.messageMaxNumber),
				QueueUrl:            &queueInfo.url,
				VisibilityTimeout:   aws.Int64(s.metadata.messageVisibilityTimeout),
				WaitTimeSeconds:     aws.Int64(s.metadata.messageWaitTimeSeconds),
			})
			if err != nil {
				s.logger.Errorf("error consuming topic: %v", err)

				continue
			}

			// retry receiving messages
			if len(messageResponse.Messages) < 1 {
				s.logger.Debug("No messages received, requesting again")

				continue
			}

			s.logger.Debugf("%v message(s) received", len(messageResponse.Messages))

			for _, m := range messageResponse.Messages {
				if err := s.handleMessage(m, queueInfo, handler); err != nil {
					s.logger.Error(err)
				}
			}
		}
	}()
}

func (s *snsSqs) Subscribe(req pubsub.SubscribeRequest, handler pubsub.Handler) error {
	// subscribers declare a topic ARN
	// and declare a SQS queue to use
	// these should be idempotent
	// queues should not be created if they exist
	topicArn, err := s.getOrCreateTopic(req.Topic)
	if err != nil {
		s.logger.Errorf("error getting topic ARN for %s: %v", req.Topic, err)

		return err
	}

	// this is the ID of the application, it is supplied via runtime as "consumerID"
	queueInfo, err := s.getOrCreateQueue(s.metadata.sqsQueueName)
	if err != nil {
		s.logger.Errorf("error retrieving SQS queue: %v", err)

		return err
	}

	// subscription creation is idempotent. Subscriptions are unique by topic/queue
	subscribeOutput, err := s.snsClient.Subscribe(&sns.SubscribeInput{
		Attributes:            nil,
		Endpoint:              &queueInfo.arn, // create SQS queue per subscription
		Protocol:              aws.String("sqs"),
		ReturnSubscriptionArn: nil,
		TopicArn:              &topicArn,
	})
	if err != nil {
		s.logger.Errorf("error subscribing to topic %s: %v", req.Topic, err)

		return err
	}

	s.subscriptions = append(s.subscriptions, subscribeOutput.SubscriptionArn)
	s.logger.Debugf("Subscribed to topic %s: %v", req.Topic, subscribeOutput)

	s.consumeSubscription(queueInfo, handler)

	return nil
}

func (s *snsSqs) Close() error {
	return nil
}

func (s *snsSqs) Features() []pubsub.Feature {
	return nil
}<|MERGE_RESOLUTION|>--- conflicted
+++ resolved
@@ -68,12 +68,6 @@
 	awsSnsTopicNameKey = "dapr-topic-name"
 )
 
-<<<<<<< HEAD
-var awsSnsSqsAllowedCharsRe = regexp.MustCompile(`[^a-zA-Z0-9_\-]+`)
-
-
-=======
->>>>>>> cb0f2e54
 func NewSnsSqs(l logger.Logger) pubsub.PubSub {
 	return &snsSqs{
 		logger:        l,
