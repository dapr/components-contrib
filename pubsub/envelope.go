--- conflicted
+++ resolved
@@ -29,13 +29,8 @@
 const (
 	// DefaultCloudEventType is the default event type for an Dapr published event.
 	DefaultCloudEventType = "com.dapr.event.sent"
-<<<<<<< HEAD
-	// DefaultBulkCloudEventType is the default bulk event type for a Dapr published event.
-	DefaultBulkCloudEventType = "com.dapr.event.sent.bulk"
-=======
 	// DefaultBulkEventType is the default bulk event type for a Dapr published event.
 	DefaultBulkEventType = "com.dapr.event.sent.bulk"
->>>>>>> 5f50fd96
 	// CloudEventsSpecVersion is the specversion used by Dapr for the cloud events implementation.
 	CloudEventsSpecVersion = "1.0"
 	// DefaultCloudEventSource is the default event source.
