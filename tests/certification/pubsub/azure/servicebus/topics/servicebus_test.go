--- conflicted
+++ resolved
@@ -20,11 +20,8 @@
 	"math/rand"
 	"regexp"
 	"strconv"
-<<<<<<< HEAD
 	"sync"
 	"sync/atomic"
-=======
->>>>>>> 0c48ced6
 	"testing"
 	"time"
 
