module github.com/dapr/components-contrib/tests/certification

go 1.21

toolchain go1.21.4

require (
	cloud.google.com/go/pubsub v1.33.0
	dubbo.apache.org/dubbo-go/v3 v3.0.3-0.20230118042253-4f159a2b38f3
	github.com/Azure/azure-sdk-for-go/sdk/storage/azblob v1.2.0
	github.com/IBM/sarama v1.42.1
	github.com/a8m/documentdb v1.3.0
	github.com/apache/dubbo-go-hessian2 v1.11.5
	github.com/apache/pulsar-client-go v0.11.0
	github.com/apache/thrift v0.13.0
	github.com/aws/aws-sdk-go v1.45.19
	github.com/camunda/zeebe/clients/go/v8 v8.2.12
	github.com/cenkalti/backoff/v4 v4.2.1
	github.com/cloudwego/kitex v0.5.0
	github.com/cloudwego/kitex-examples v0.1.1
	github.com/dapr/components-contrib v1.12.1-0.20231102232056-f4e73b0e6511
	github.com/dapr/dapr v1.12.1-0.20231127182349-91899493566c
	github.com/dapr/go-sdk v1.6.1-0.20240108023639-c8f353378719
	github.com/dapr/kit v0.12.2-0.20231031211530-0e1fd37fc4b3
	github.com/eclipse/paho.mqtt.golang v1.4.3
	github.com/go-chi/chi/v5 v5.0.10
	github.com/go-redis/redis/v8 v8.11.5
	github.com/google/go-cmp v0.5.9
	github.com/google/uuid v1.4.0
	github.com/jackc/pgx/v5 v5.5.0
	github.com/joho/godotenv v1.4.0
	github.com/lestrrat-go/jwx/v2 v2.0.16
	github.com/phayes/freeport v0.0.0-20220201140144-74d24b5ae9f5
	github.com/rabbitmq/amqp091-go v1.8.1
	github.com/stretchr/testify v1.8.4
	github.com/tylertreat/comcast v1.0.1
	go.mongodb.org/mongo-driver v1.12.1
	go.uber.org/multierr v1.11.0
	go.uber.org/ratelimit v0.3.0
	k8s.io/utils v0.0.0-20230726121419-3b25d923346b
	modernc.org/sqlite v1.27.0
)

require (
	cloud.google.com/go v0.110.8 // indirect
	cloud.google.com/go/compute v1.23.1 // indirect
	cloud.google.com/go/compute/metadata v0.2.3 // indirect
	cloud.google.com/go/datastore v1.15.0 // indirect
	cloud.google.com/go/iam v1.1.3 // indirect
	contrib.go.opencensus.io/exporter/prometheus v0.4.2 // indirect
	github.com/99designs/go-keychain v0.0.0-20191008050251-8e49817e8af4 // indirect
	github.com/99designs/keyring v1.2.1 // indirect
	github.com/AthenZ/athenz v1.10.39 // indirect
	github.com/Azure/azure-sdk-for-go v68.0.0+incompatible // indirect
	github.com/Azure/azure-sdk-for-go/sdk/azcore v1.9.0 // indirect
	github.com/Azure/azure-sdk-for-go/sdk/azidentity v1.4.0 // indirect
	github.com/Azure/azure-sdk-for-go/sdk/data/azcosmos v0.3.6 // indirect
	github.com/Azure/azure-sdk-for-go/sdk/data/aztables v1.1.0 // indirect
	github.com/Azure/azure-sdk-for-go/sdk/internal v1.5.0 // indirect
	github.com/Azure/azure-sdk-for-go/sdk/messaging/azeventhubs v1.0.2 // indirect
	github.com/Azure/azure-sdk-for-go/sdk/messaging/azservicebus v1.5.0 // indirect
	github.com/Azure/azure-sdk-for-go/sdk/resourcemanager/eventhub/armeventhub v1.1.1 // indirect
	github.com/Azure/azure-sdk-for-go/sdk/security/keyvault/azsecrets v1.0.1 // indirect
	github.com/Azure/azure-sdk-for-go/sdk/security/keyvault/internal v1.0.0 // indirect
	github.com/Azure/azure-sdk-for-go/sdk/storage/azqueue v1.0.0 // indirect
	github.com/Azure/go-amqp v1.0.2 // indirect
	github.com/AzureAD/microsoft-authentication-library-for-go v1.2.0 // indirect
	github.com/DataDog/zstd v1.5.2 // indirect
	github.com/OneOfOne/xxhash v1.2.8 // indirect
	github.com/PuerkitoBio/purell v1.2.0 // indirect
	github.com/RoaringBitmap/roaring v1.1.0 // indirect
	github.com/Workiva/go-datastructures v1.0.53 // indirect
	github.com/afex/hystrix-go v0.0.0-20180502004556-fa1af6a1f4f5 // indirect
	github.com/agnivade/levenshtein v1.1.1 // indirect
	github.com/alibaba/sentinel-golang v1.0.4 // indirect
	github.com/andybalholm/brotli v1.0.5 // indirect
	github.com/antlr/antlr4/runtime/Go/antlr v1.4.10 // indirect
	github.com/apache/dubbo-getty v1.4.9-0.20220610060150-8af010f3f3dc // indirect
	github.com/ardielle/ardielle-go v1.5.2 // indirect
	github.com/armon/go-metrics v0.4.1 // indirect
	github.com/asaskevich/govalidator v0.0.0-20200108200545-475eaeb16496 // indirect
	github.com/aws/aws-msk-iam-sasl-signer-go v1.0.0 // indirect
	github.com/aws/aws-sdk-go-v2 v1.19.0 // indirect
	github.com/aws/aws-sdk-go-v2/config v1.18.28 // indirect
	github.com/aws/aws-sdk-go-v2/credentials v1.13.27 // indirect
	github.com/aws/aws-sdk-go-v2/feature/ec2/imds v1.13.5 // indirect
	github.com/aws/aws-sdk-go-v2/internal/configsources v1.1.35 // indirect
	github.com/aws/aws-sdk-go-v2/internal/endpoints/v2 v2.4.29 // indirect
	github.com/aws/aws-sdk-go-v2/internal/ini v1.3.36 // indirect
	github.com/aws/aws-sdk-go-v2/service/internal/presigned-url v1.9.29 // indirect
	github.com/aws/aws-sdk-go-v2/service/sso v1.12.13 // indirect
	github.com/aws/aws-sdk-go-v2/service/ssooidc v1.14.13 // indirect
	github.com/aws/aws-sdk-go-v2/service/sts v1.19.3 // indirect
	github.com/aws/smithy-go v1.13.5 // indirect
	github.com/benbjohnson/clock v1.3.5 // indirect
	github.com/beorn7/perks v1.0.1 // indirect
	github.com/bits-and-blooms/bitset v1.4.0 // indirect
	github.com/bradfitz/gomemcache v0.0.0-20230905024940-24af94b03874 // indirect
	github.com/bufbuild/protocompile v0.6.0 // indirect
	github.com/bytedance/gopkg v0.0.0-20220817015305-b879a72dc90f // indirect
	github.com/cenkalti/backoff v2.2.1+incompatible // indirect
	github.com/cespare/xxhash/v2 v2.2.0 // indirect
	github.com/chebyrash/promise v0.0.0-20230709133807-42ec49ba1459 // indirect
	github.com/chenzhuoyu/iasm v0.9.0 // indirect
	github.com/choleraehyq/pid v0.0.17 // indirect
	github.com/cloudevents/sdk-go/binding/format/protobuf/v2 v2.14.0 // indirect
	github.com/cloudevents/sdk-go/v2 v2.14.0 // indirect
	github.com/cloudwego/fastpb v0.0.4-0.20230131074846-6fc453d58b96 // indirect
	github.com/cloudwego/frugal v0.1.8 // indirect
	github.com/cloudwego/netpoll v0.3.2 // indirect
	github.com/cloudwego/thriftgo v0.3.0 // indirect
	github.com/creasty/defaults v1.5.2 // indirect
	github.com/cyphar/filepath-securejoin v0.2.4 // indirect
	github.com/danieljoos/wincred v1.1.2 // indirect
	github.com/davecgh/go-spew v1.1.2-0.20180830191138-d8f796af33cc // indirect
	github.com/decred/dcrd/dcrec/secp256k1/v4 v4.2.0 // indirect
	github.com/dgryski/go-rendezvous v0.0.0-20200823014737-9f7001d12a5f // indirect
	github.com/didip/tollbooth/v7 v7.0.1 // indirect
	github.com/dubbogo/gost v1.13.1 // indirect
	github.com/dubbogo/triple v1.1.8 // indirect
	github.com/dustin/go-humanize v1.0.1 // indirect
	github.com/dvsekhvalnov/jose2go v1.5.0 // indirect
	github.com/eapache/go-resiliency v1.4.0 // indirect
	github.com/eapache/go-xerial-snappy v0.0.0-20230731223053-c322873962e3 // indirect
	github.com/eapache/queue v1.1.0 // indirect
	github.com/emicklei/go-restful/v3 v3.10.2 // indirect
	github.com/evanphx/json-patch/v5 v5.7.0 // indirect
	github.com/fatih/color v1.15.0 // indirect
	github.com/fsnotify/fsnotify v1.7.0 // indirect
	github.com/ghodss/yaml v1.0.1-0.20190212211648-25d852aebe32 // indirect
	github.com/go-chi/cors v1.2.1 // indirect
	github.com/go-ini/ini v1.67.0 // indirect
	github.com/go-kit/log v0.2.1 // indirect
	github.com/go-logfmt/logfmt v0.5.1 // indirect
	github.com/go-logr/logr v1.2.4 // indirect
	github.com/go-logr/stdr v1.2.2 // indirect
	github.com/go-ole/go-ole v1.2.6 // indirect
	github.com/go-openapi/jsonpointer v0.19.5 // indirect
	github.com/go-openapi/jsonreference v0.20.0 // indirect
	github.com/go-openapi/swag v0.21.1 // indirect
	github.com/go-ozzo/ozzo-validation/v4 v4.3.0 // indirect
	github.com/go-pkgz/expirable-cache v0.1.0 // indirect
	github.com/go-playground/locales v0.14.0 // indirect
	github.com/go-playground/universal-translator v0.18.0 // indirect
	github.com/go-playground/validator/v10 v10.11.0 // indirect
	github.com/go-sql-driver/mysql v1.7.1 // indirect
	github.com/gobwas/glob v0.2.3 // indirect
	github.com/goccy/go-json v0.10.2 // indirect
	github.com/gocql/gocql v1.5.2 // indirect
	github.com/godbus/dbus v0.0.0-20190726142602-4481cbc300e2 // indirect
	github.com/gogo/protobuf v1.3.2 // indirect
	github.com/golang-jwt/jwt v3.2.2+incompatible // indirect
	github.com/golang-jwt/jwt/v5 v5.0.0 // indirect
	github.com/golang-sql/civil v0.0.0-20220223132316-b832511892a9 // indirect
	github.com/golang-sql/sqlexp v0.1.0 // indirect
	github.com/golang/groupcache v0.0.0-20210331224755-41bb18bfe9da // indirect
	github.com/golang/mock v1.6.0 // indirect
	github.com/golang/protobuf v1.5.3 // indirect
	github.com/golang/snappy v0.0.4 // indirect
	github.com/google/cel-go v0.13.0 // indirect
	github.com/google/gnostic v0.6.9 // indirect
	github.com/google/gofuzz v1.2.0 // indirect
	github.com/google/pprof v0.0.0-20221118152302-e6195bd50e26 // indirect
	github.com/google/s2a-go v0.1.5 // indirect
	github.com/googleapis/enterprise-certificate-proxy v0.2.5 // indirect
	github.com/googleapis/gax-go/v2 v2.12.0 // indirect
	github.com/gorilla/mux v1.8.0 // indirect
	github.com/gorilla/websocket v1.5.0 // indirect
	github.com/grandcat/zeroconf v1.0.0 // indirect
	github.com/grpc-ecosystem/go-grpc-middleware v1.4.0 // indirect
	github.com/grpc-ecosystem/grpc-gateway/v2 v2.15.2 // indirect
	github.com/gsterjov/go-libsecret v0.0.0-20161001094733-a6f4afe4910c // indirect
	github.com/hailocab/go-hostpool v0.0.0-20160125115350-e80d13ce29ed // indirect
	github.com/hamba/avro/v2 v2.15.0 // indirect
	github.com/hashicorp/consul/api v1.25.1 // indirect
	github.com/hashicorp/errwrap v1.1.0 // indirect
	github.com/hashicorp/go-cleanhttp v0.5.2 // indirect
	github.com/hashicorp/go-hclog v1.5.0 // indirect
	github.com/hashicorp/go-immutable-radix v1.3.1 // indirect
	github.com/hashicorp/go-multierror v1.1.1 // indirect
	github.com/hashicorp/go-rootcerts v1.0.2 // indirect
	github.com/hashicorp/go-uuid v1.0.3 // indirect
	github.com/hashicorp/golang-lru v1.0.2 // indirect
	github.com/hashicorp/golang-lru/v2 v2.0.7 // indirect
	github.com/hashicorp/serf v0.10.1 // indirect
	github.com/imdario/mergo v0.3.13 // indirect
	github.com/jackc/pgerrcode v0.0.0-20220416144525-469b46aa5efa // indirect
	github.com/jackc/pgpassfile v1.0.0 // indirect
	github.com/jackc/pgservicefile v0.0.0-20221227161230-091c0ba34f0a // indirect
	github.com/jackc/puddle/v2 v2.2.1 // indirect
	github.com/jcmturner/aescts/v2 v2.0.0 // indirect
	github.com/jcmturner/dnsutils/v2 v2.0.0 // indirect
	github.com/jcmturner/gofork v1.7.6 // indirect
	github.com/jcmturner/gokrb5/v8 v8.4.4 // indirect
	github.com/jcmturner/rpc/v2 v2.0.3 // indirect
	github.com/jhump/protoreflect v1.15.2 // indirect
	github.com/jinzhu/copier v0.3.5 // indirect
	github.com/jmespath/go-jmespath v0.4.0 // indirect
	github.com/josharian/intern v1.0.0 // indirect
	github.com/json-iterator/go v1.1.12 // indirect
	github.com/k0kubun/pp v3.0.1+incompatible // indirect
	github.com/kballard/go-shellquote v0.0.0-20180428030007-95032a82bc51 // indirect
	github.com/klauspost/compress v1.16.7 // indirect
	github.com/knadh/koanf v1.4.1 // indirect
	github.com/kylelemons/godebug v1.1.0 // indirect
	github.com/leodido/go-urn v1.2.1 // indirect
	github.com/lestrrat-go/blackmagic v1.0.2 // indirect
	github.com/lestrrat-go/httpcc v1.0.1 // indirect
	github.com/lestrrat-go/httprc v1.0.4 // indirect
	github.com/lestrrat-go/iter v1.0.2 // indirect
	github.com/lestrrat-go/option v1.0.1 // indirect
	github.com/linkedin/goavro/v2 v2.9.8 // indirect
	github.com/lufia/plan9stats v0.0.0-20211012122336-39d0f177ccd0 // indirect
	github.com/magiconair/properties v1.8.6 // indirect
	github.com/mailru/easyjson v0.7.7 // indirect
	github.com/marusama/semaphore/v2 v2.5.0 // indirect
	github.com/matoous/go-nanoid/v2 v2.0.0 // indirect
	github.com/mattn/go-colorable v0.1.13 // indirect
	github.com/mattn/go-isatty v0.0.20 // indirect
	github.com/matttproud/golang_protobuf_extensions v1.0.4 // indirect
	github.com/microsoft/durabletask-go v0.3.1 // indirect
	github.com/microsoft/go-mssqldb v1.6.0 // indirect
	github.com/miekg/dns v1.1.50 // indirect
	github.com/mitchellh/copystructure v1.2.0 // indirect
	github.com/mitchellh/go-homedir v1.1.0 // indirect
	github.com/mitchellh/mapstructure v1.5.1-0.20220423185008-bf980b35cac4 // indirect
	github.com/mitchellh/reflectwalk v1.0.2 // indirect
	github.com/modern-go/concurrent v0.0.0-20180306012644-bacd9c7ef1dd // indirect
	github.com/modern-go/reflect2 v1.0.2 // indirect
	github.com/montanaflynn/stats v0.7.0 // indirect
	github.com/mschoch/smat v0.2.0 // indirect
	github.com/mtibben/percent v0.2.1 // indirect
	github.com/munnerz/goautoneg v0.0.0-20191010083416-a7dc8b61c822 // indirect
	github.com/natefinch/lumberjack v2.0.0+incompatible // indirect
	github.com/oleiade/lane v1.0.1 // indirect
	github.com/open-policy-agent/opa v0.55.0 // indirect
	github.com/opentracing/opentracing-go v1.2.0 // indirect
	github.com/openzipkin/zipkin-go v0.4.1 // indirect
	github.com/panjf2000/ants/v2 v2.8.1 // indirect
	github.com/pelletier/go-toml v1.9.5 // indirect
	github.com/pierrec/lz4 v2.6.1+incompatible // indirect
	github.com/pierrec/lz4/v4 v4.1.18 // indirect
	github.com/pkg/browser v0.0.0-20210911075715-681adbf594b8 // indirect
	github.com/pkg/errors v0.9.1 // indirect
	github.com/pmezard/go-difflib v1.0.1-0.20181226105442-5d4384ee4fb2 // indirect
	github.com/power-devops/perfstat v0.0.0-20210106213030-5aafc221ea8c // indirect
	github.com/prometheus/client_golang v1.16.0 // indirect
	github.com/prometheus/client_model v0.4.0 // indirect
	github.com/prometheus/common v0.44.0 // indirect
	github.com/prometheus/procfs v0.11.0 // indirect
	github.com/prometheus/statsd_exporter v0.22.7 // indirect
	github.com/puzpuzpuz/xsync/v3 v3.0.0 // indirect
	github.com/rcrowley/go-metrics v0.0.0-20201227073835-cf1acfcdf475 // indirect
	github.com/redis/go-redis/v9 v9.2.1 // indirect
	github.com/remyoudompheng/bigfft v0.0.0-20230129092748-24d4a6f8daec // indirect
	github.com/segmentio/asm v1.2.0 // indirect
	github.com/shirou/gopsutil/v3 v3.22.2 // indirect
	github.com/sirupsen/logrus v1.9.3 // indirect
	github.com/sony/gobreaker v0.5.0 // indirect
	github.com/sourcegraph/conc v0.3.0 // indirect
	github.com/spaolacci/murmur3 v1.1.0 // indirect
	github.com/spf13/cast v1.5.1 // indirect
	github.com/spf13/pflag v1.0.5 // indirect
	github.com/spiffe/go-spiffe/v2 v2.1.6 // indirect
	github.com/stoewer/go-strcase v1.2.0 // indirect
	github.com/stretchr/objx v0.5.0 // indirect
	github.com/tchap/go-patricia/v2 v2.3.1 // indirect
	github.com/tidwall/gjson v1.13.0 // indirect
	github.com/tidwall/match v1.1.1 // indirect
	github.com/tidwall/pretty v1.2.1 // indirect
	github.com/tidwall/transform v0.0.0-20201103190739-32f242e2dbde // indirect
	github.com/tklauser/go-sysconf v0.3.10 // indirect
	github.com/tklauser/numcpus v0.4.0 // indirect
	github.com/valyala/bytebufferpool v1.0.0 // indirect
	github.com/valyala/fasthttp v1.49.0 // indirect
	github.com/xdg-go/pbkdf2 v1.0.0 // indirect
	github.com/xdg-go/scram v1.1.2 // indirect
	github.com/xdg-go/stringprep v1.0.4 // indirect
	github.com/xeipuuv/gojsonpointer v0.0.0-20190905194746-02993c407bfb // indirect
	github.com/xeipuuv/gojsonreference v0.0.0-20180127040603-bd5ef7bd5415 // indirect
	github.com/yashtewari/glob-intersection v0.2.0 // indirect
	github.com/youmark/pkcs8 v0.0.0-20181117223130-1be2e3e5546d // indirect
	github.com/yusufpapurcu/wmi v1.2.2 // indirect
	github.com/zeebo/errs v1.3.0 // indirect
	go.opencensus.io v0.24.0 // indirect
	go.opentelemetry.io/otel v1.16.0 // indirect
	go.opentelemetry.io/otel/exporters/otlp/internal/retry v1.16.0 // indirect
	go.opentelemetry.io/otel/exporters/otlp/otlptrace v1.16.0 // indirect
	go.opentelemetry.io/otel/exporters/otlp/otlptrace/otlptracegrpc v1.16.0 // indirect
	go.opentelemetry.io/otel/exporters/otlp/otlptrace/otlptracehttp v1.16.0 // indirect
	go.opentelemetry.io/otel/exporters/zipkin v1.16.0 // indirect
	go.opentelemetry.io/otel/metric v1.16.0 // indirect
	go.opentelemetry.io/otel/sdk v1.16.0 // indirect
	go.opentelemetry.io/otel/trace v1.16.0 // indirect
	go.opentelemetry.io/proto/otlp v0.19.0 // indirect
	go.uber.org/atomic v1.10.0 // indirect
	go.uber.org/zap v1.24.0 // indirect
	golang.org/x/arch v0.3.0 // indirect
<<<<<<< HEAD
	golang.org/x/crypto v0.16.0 // indirect
=======
	golang.org/x/crypto v0.14.0 // indirect
	golang.org/x/exp v0.0.0-20231006140011-7918f672742d // indirect
>>>>>>> be9d23e7
	golang.org/x/mod v0.13.0 // indirect
	golang.org/x/net v0.19.0 // indirect
	golang.org/x/oauth2 v0.13.0 // indirect
	golang.org/x/sync v0.4.0 // indirect
	golang.org/x/sys v0.15.0 // indirect
	golang.org/x/term v0.15.0 // indirect
	golang.org/x/text v0.14.0 // indirect
	golang.org/x/time v0.3.0 // indirect
	golang.org/x/tools v0.14.0 // indirect
	golang.org/x/xerrors v0.0.0-20220907171357-04be3eba64a2 // indirect
	gomodules.xyz/jsonpatch/v2 v2.2.0 // indirect
	google.golang.org/api v0.138.0 // indirect
	google.golang.org/appengine v1.6.8 // indirect
	google.golang.org/genproto v0.0.0-20231016165738-49dd2c1f3d0b // indirect
	google.golang.org/genproto/googleapis/api v0.0.0-20231012201019-e917dd12ba7a // indirect
	google.golang.org/genproto/googleapis/rpc v0.0.0-20231030173426-d783a09b4405 // indirect
	google.golang.org/grpc v1.59.0 // indirect
	google.golang.org/protobuf v1.31.0 // indirect
	gopkg.in/inf.v0 v0.9.1 // indirect
	gopkg.in/yaml.v2 v2.4.0 // indirect
	gopkg.in/yaml.v3 v3.0.1 // indirect
	k8s.io/api v0.26.9 // indirect
	k8s.io/apiextensions-apiserver v0.26.9 // indirect
	k8s.io/apimachinery v0.26.10 // indirect
	k8s.io/client-go v0.26.9 // indirect
	k8s.io/component-base v0.26.9 // indirect
	k8s.io/klog/v2 v2.90.1 // indirect
	k8s.io/kube-openapi v0.0.0-20221012153701-172d655c2280 // indirect
	lukechampine.com/uint128 v1.3.0 // indirect
	modernc.org/cc/v3 v3.41.0 // indirect
	modernc.org/ccgo/v3 v3.16.15 // indirect
	modernc.org/libc v1.29.0 // indirect
	modernc.org/mathutil v1.6.0 // indirect
	modernc.org/memory v1.7.2 // indirect
	modernc.org/opt v0.1.3 // indirect
	modernc.org/strutil v1.2.0 // indirect
	modernc.org/token v1.1.0 // indirect
	sigs.k8s.io/controller-runtime v0.14.6 // indirect
	sigs.k8s.io/json v0.0.0-20220713155537-f223a00ba0e2 // indirect
	sigs.k8s.io/structured-merge-diff/v4 v4.2.3 // indirect
	sigs.k8s.io/yaml v1.4.0 // indirect
)

replace github.com/dapr/components-contrib => ../../<|MERGE_RESOLUTION|>--- conflicted
+++ resolved
@@ -296,12 +296,8 @@
 	go.uber.org/atomic v1.10.0 // indirect
 	go.uber.org/zap v1.24.0 // indirect
 	golang.org/x/arch v0.3.0 // indirect
-<<<<<<< HEAD
 	golang.org/x/crypto v0.16.0 // indirect
-=======
-	golang.org/x/crypto v0.14.0 // indirect
 	golang.org/x/exp v0.0.0-20231006140011-7918f672742d // indirect
->>>>>>> be9d23e7
 	golang.org/x/mod v0.13.0 // indirect
 	golang.org/x/net v0.19.0 // indirect
 	golang.org/x/oauth2 v0.13.0 // indirect
