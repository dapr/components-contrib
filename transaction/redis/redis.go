--- conflicted
+++ resolved
@@ -18,10 +18,7 @@
 
 const (
 	//defaultStateStoreDuration       = 300
-<<<<<<< HEAD
 	// set a test duration
-=======
->>>>>>> bc105ccc
 	defaultStateStoreDuration       = 3000
 	defaultTransactionIdPre         = "transaction-"
 	defaultBunchTransactionIdPre    = "bunch-"
