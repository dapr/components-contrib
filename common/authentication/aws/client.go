/*
Copyright 2024 The Dapr Authors
Licensed under the Apache License, Version 2.0 (the "License");
you may not use this file except in compliance with the License.
You may obtain a copy of the License at
    http://www.apache.org/licenses/LICENSE-2.0
Unless required by applicable law or agreed to in writing, software
distributed under the License is distributed on an "AS IS" BASIS,
WITHOUT WARRANTIES OR CONDITIONS OF ANY KIND, either express or implied.
See the License for the specific language governing permissions and
limitations under the License.
*/

package aws

import (
	"context"
	"errors"
	"sync"

	"github.com/aws/aws-sdk-go/aws"
	"github.com/aws/aws-sdk-go/aws/session"
	"github.com/aws/aws-sdk-go/service/dynamodb"
	"github.com/aws/aws-sdk-go/service/dynamodb/dynamodbiface"
	"github.com/aws/aws-sdk-go/service/kinesis"
	"github.com/aws/aws-sdk-go/service/kinesis/kinesisiface"
	"github.com/aws/aws-sdk-go/service/s3"
	"github.com/aws/aws-sdk-go/service/s3/s3manager"
	"github.com/aws/aws-sdk-go/service/secretsmanager"
	"github.com/aws/aws-sdk-go/service/secretsmanager/secretsmanageriface"
	"github.com/aws/aws-sdk-go/service/ses"
	"github.com/aws/aws-sdk-go/service/sns"
	"github.com/aws/aws-sdk-go/service/sqs"
	"github.com/aws/aws-sdk-go/service/sqs/sqsiface"
	"github.com/aws/aws-sdk-go/service/ssm"
	"github.com/aws/aws-sdk-go/service/ssm/ssmiface"
	"github.com/aws/aws-sdk-go/service/sts"
	"github.com/vmware/vmware-go-kcl-v2/clientlibrary/config"
)

type Clients struct {
	mu sync.RWMutex

	s3             *S3Clients
	Dynamo         *DynamoDBClients
	sns            *SnsClients
	sqs            *SqsClients
	snssqs         *SnsSqsClients
	Secret         *SecretManagerClients
	ParameterStore *ParameterStoreClients
	kinesis        *KinesisClients
	ses            *SesClients
}

func newClients() *Clients {
	return new(Clients)
}

func (c *Clients) refresh(session *session.Session) error {
	c.mu.Lock()
	defer c.mu.Unlock()
	switch {
	case c.s3 != nil:
		c.s3.New(session)
	case c.Dynamo != nil:
		c.Dynamo.New(session)
	case c.sns != nil:
		c.sns.New(session)
	case c.sqs != nil:
		c.sqs.New(session)
	case c.snssqs != nil:
		c.snssqs.New(session)
	case c.Secret != nil:
		c.Secret.New(session)
	case c.ParameterStore != nil:
		c.ParameterStore.New(session)
	case c.kinesis != nil:
		c.kinesis.New(session)
	case c.ses != nil:
		c.ses.New(session)
	}
	return nil
}

type S3Clients struct {
	S3         *s3.S3
	Uploader   *s3manager.Uploader
	Downloader *s3manager.Downloader
}

type DynamoDBClients struct {
	DynamoDB dynamodbiface.DynamoDBAPI
}

type SnsSqsClients struct {
	Sns *sns.SNS
	Sqs *sqs.SQS
	Sts *sts.STS
}

type SnsClients struct {
	Sns *sns.SNS
}

type SqsClients struct {
	Sqs sqsiface.SQSAPI
}

type SecretManagerClients struct {
	Manager secretsmanageriface.SecretsManagerAPI
}

type ParameterStoreClients struct {
	Store ssmiface.SSMAPI
}

type KinesisClients struct {
	Kinesis     kinesisiface.KinesisAPI
	Region      string
	Credentials aws2.CredentialsProvider
}

type SesClients struct {
	Ses *ses.SES
}

func (c *S3Clients) New(session *session.Session) {
	refreshedS3 := s3.New(session, session.Config)
	c.S3 = refreshedS3
	c.Uploader = s3manager.NewUploaderWithClient(refreshedS3)
	c.Downloader = s3manager.NewDownloaderWithClient(refreshedS3)
}

func (c *DynamoDBClients) New(session *session.Session) {
	c.DynamoDB = dynamodb.New(session, session.Config)
}

func (c *SnsClients) New(session *session.Session) {
	c.Sns = sns.New(session, session.Config)
}

func (c *SnsSqsClients) New(session *session.Session) {
	c.Sns = sns.New(session, session.Config)
	c.Sqs = sqs.New(session, session.Config)
	c.Sts = sts.New(session, session.Config)
}

func (c *SqsClients) New(session *session.Session) {
	c.Sqs = sqs.New(session, session.Config)
}

func (c *SqsClients) QueueURL(ctx context.Context, queueName string) (*string, error) {
	if c.Sqs != nil {
		resultURL, err := c.Sqs.GetQueueUrlWithContext(ctx, &sqs.GetQueueUrlInput{
			QueueName: aws.String(queueName),
		})
		if resultURL != nil {
			return resultURL.QueueUrl, err
		}
	}
	return nil, errors.New("unable to get queue url due to empty client")
}

func (c *SecretManagerClients) New(session *session.Session) {
	c.Manager = secretsmanager.New(session, session.Config)
}

func (c *ParameterStoreClients) New(session *session.Session) {
	c.Store = ssm.New(session, session.Config)
}

func (c *KinesisClients) New(session *session.Session) {
	c.Kinesis = kinesis.New(session, session.Config)
	c.Region = *session.Config.Region
}

func (c *KinesisClients) Stream(ctx context.Context, streamName string) (*string, error) {
	if c.Kinesis != nil {
		stream, err := c.Kinesis.DescribeStreamWithContext(ctx, &kinesis.DescribeStreamInput{
			StreamName: aws.String(streamName),
		})
		/**
		 * If the error is not nil, do not proceed to the next step
		 * as it may cause a nil pointer error on stream.StreamDescription.StreamARN.
<<<<<<< HEAD
		 */
		if err != nil {
=======
		 */ if err != nil {
>>>>>>> 07178fb5
			return nil, err
		}
		return stream.StreamDescription.StreamARN, err
	}

	return nil, errors.New("unable to get stream arn due to empty client")
}

func (c *KinesisClients) WorkerCfg(ctx context.Context, stream, region, mode, applicationName string) *config.KinesisClientLibConfiguration {
	const sharedMode = "shared"
	if c.Kinesis != nil {
		if mode == sharedMode {
			kclConfig := config.NewKinesisClientLibConfigWithCredential(applicationName, stream, region, "", nil)
			return kclConfig

		}
	}
	return nil
}

func (c *SesClients) New(session *session.Session) {
	c.Ses = ses.New(session, session.Config)
}<|MERGE_RESOLUTION|>--- conflicted
+++ resolved
@@ -18,6 +18,7 @@
 	"errors"
 	"sync"
 
+	aws2 "github.com/aws/aws-sdk-go-v2/aws"
 	"github.com/aws/aws-sdk-go/aws"
 	"github.com/aws/aws-sdk-go/aws/session"
 	"github.com/aws/aws-sdk-go/service/dynamodb"
@@ -182,12 +183,7 @@
 		/**
 		 * If the error is not nil, do not proceed to the next step
 		 * as it may cause a nil pointer error on stream.StreamDescription.StreamARN.
-<<<<<<< HEAD
-		 */
-		if err != nil {
-=======
-		 */ if err != nil {
->>>>>>> 07178fb5
+		 */if err != nil {
 			return nil, err
 		}
 		return stream.StreamDescription.StreamARN, err
