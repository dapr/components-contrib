--- conflicted
+++ resolved
@@ -155,11 +155,10 @@
         conformance: true,
         conformanceSetup: 'docker-compose.sh redis7 redis',
     },
-<<<<<<< HEAD
     'configuration.redis': {
-=======
+        certification: true,
+    },
     'middleware.http.ratelimit': {
->>>>>>> 91577dae
         certification: true,
     },
     'pubsub.aws.snssqs': {
