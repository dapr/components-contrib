# ------------------------------------------------------------
# Copyright (c) Microsoft Corporation.
# Licensed under the MIT License.
# ------------------------------------------------------------

name: Components Conformance Tests

on:
  workflow_dispatch:

defaults:
  run:
    shell: bash
    working-directory: ./src/github.com/dapr/components-contrib

jobs:
  conformance:
    name: conformance
    runs-on: ubuntu-latest

    env:
      # Set this to your keyvault.
      #
      # The KeyVault policy must be granted to your Service Principal using
      #    az keyvault set-policy -n $AZURE_KEYVAULT --secret-permissions get list --spn $SPN_CLIENT_ID
      AZURE_KEYVAULT: dapr-conf-tests

    strategy:
      fail-fast: false # Keep running even if one component fails
      matrix:
        # List here all the components that needs to be invoked in this workflow.
        component:
        - output-binding.azure.blobstorage
        - output-binding.azure.storagequeues
        - pubsub.redis
        - pubsub.azure.servicebus
        - secretstores.localenv
        - secretstores.localfile
        - state.cosmosdb
        - state.redis
        include:
        # Unfortunately, Azure secrets can't have underscores in
        # names, while environment variables with hyphens ('-') are
        # troublesome.
        #
        # We work around here by leveraging the fact that
        # environment variable names are case sensitive, so
        # CamelCase would still work.
        #
        # That is slightly better than something like
        # AZURECOSMOSDBMASTERKEY, which is extremely hard to read
        # and errorprone.
        #
        # Only list the secrets you need for the component.
        - component: state.cosmosdb
          required-secrets: AzureCosmosDBMasterKey,AzureCosmosDBUrl,AzureCosmosDB,AzureCosmosDBCollection
<<<<<<< HEAD
        - component: pubsub.azure.servicebus
          required-secrets: AzureServiceBusConnectionString
=======
        - component: output-binding.azure.blobstorage
          required-secrets: AzureBlobStorageAccessKey,AzureBlobStorageAccount,AzureBlobStorageContainer
        - component: output-binding.azure.storagequeues
          required-secrets: AzureBlobStorageAccessKey,AzureBlobStorageAccount,AzureBlobStorageQueue

>>>>>>> cb63cda5
    steps:
    - name: Check out code onto GOPATH
      uses: actions/checkout@v2
      with:
        path: ./src/github.com/dapr/components-contrib

    - uses: Azure/login@v1
      with:
        creds: ${{ secrets.AZURE_CREDENTIALS }}
      if: matrix.required-secrets != ''

    - name: Setup secrets
      uses: Azure/get-keyvault-secrets@v1
      with:
        keyvault: ${{ env.AZURE_KEYVAULT }}
        secrets: ${{ matrix.required-secrets }}
      id: get-azure-secrets
      if: matrix.required-secrets != ''

    - name: Start Redis
      uses: supercharge/redis-github-action@1.2.0
      if: contains(matrix.component, 'redis')

    - name: Set up Go
      uses: actions/setup-go@v2

    - name: Run tests
      run: |
        KIND=$(echo ${{ matrix.component }} | cut -d. -f1)
<<<<<<< HEAD
        COMPONENT_PATH=$(echo ${{ matrix.component }} | sed 's|\.|/|g')
=======
        NAME=$(echo ${{ matrix.component }} | cut -d. -f2-)
>>>>>>> cb63cda5
        KIND_UPPER="$(tr '[:lower:]' '[:upper:]' <<< ${KIND:0:1})${KIND:1}"

        if [ "${KIND}" = "secretstores" ]; then
          KIND_UPPER=SecretStore
        fi

        if [ "${KIND}" = "output-binding" ]; then
          KIND_UPPER=OutputBinding
        fi

        echo "Running tests for Test${KIND_UPPER}Conformance/${COMPONENT_PATH} ... "

        go test -v -tags=conftests -count=1 ./tests/... \
          --run="Test${KIND_UPPER}Conformance/${COMPONENT_PATH}"<|MERGE_RESOLUTION|>--- conflicted
+++ resolved
@@ -54,16 +54,12 @@
         # Only list the secrets you need for the component.
         - component: state.cosmosdb
           required-secrets: AzureCosmosDBMasterKey,AzureCosmosDBUrl,AzureCosmosDB,AzureCosmosDBCollection
-<<<<<<< HEAD
         - component: pubsub.azure.servicebus
           required-secrets: AzureServiceBusConnectionString
-=======
         - component: output-binding.azure.blobstorage
           required-secrets: AzureBlobStorageAccessKey,AzureBlobStorageAccount,AzureBlobStorageContainer
         - component: output-binding.azure.storagequeues
           required-secrets: AzureBlobStorageAccessKey,AzureBlobStorageAccount,AzureBlobStorageQueue
-
->>>>>>> cb63cda5
     steps:
     - name: Check out code onto GOPATH
       uses: actions/checkout@v2
@@ -93,11 +89,7 @@
     - name: Run tests
       run: |
         KIND=$(echo ${{ matrix.component }} | cut -d. -f1)
-<<<<<<< HEAD
-        COMPONENT_PATH=$(echo ${{ matrix.component }} | sed 's|\.|/|g')
-=======
         NAME=$(echo ${{ matrix.component }} | cut -d. -f2-)
->>>>>>> cb63cda5
         KIND_UPPER="$(tr '[:lower:]' '[:upper:]' <<< ${KIND:0:1})${KIND:1}"
 
         if [ "${KIND}" = "secretstores" ]; then
@@ -108,7 +100,7 @@
           KIND_UPPER=OutputBinding
         fi
 
-        echo "Running tests for Test${KIND_UPPER}Conformance/${COMPONENT_PATH} ... "
+        echo "Running tests for Test${KIND_UPPER}Conformance/${KIND}/${NAME} ... "
 
         go test -v -tags=conftests -count=1 ./tests/... \
-          --run="Test${KIND_UPPER}Conformance/${COMPONENT_PATH}"+          --run="Test${KIND_UPPER}Conformance/${KIND}/${NAME}"