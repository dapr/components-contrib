--- conflicted
+++ resolved
@@ -3,18 +3,11 @@
 import (
 	"encoding/json"
 	"testing"
-<<<<<<< HEAD
 	"github.com/dapr/components-contrib/middleware"
 	"github.com/dapr/kit/logger"
-=======
-
->>>>>>> 310b4fde
 	"github.com/stretchr/testify/assert"
 	"github.com/stretchr/testify/require"
 	fh "github.com/valyala/fasthttp"
-
-	"github.com/dapr/components-contrib/middleware"
-	"github.com/dapr/kit/logger"
 )
 
 func mockedRequestHandler(ctx *fh.RequestCtx) {}
@@ -201,31 +194,11 @@
 			},
 			shouldRegoError: true,
 		},
-<<<<<<< HEAD
-		"allow on body contains allow": {
-=======
-		"status config": {
->>>>>>> 310b4fde
-			meta: middleware.Metadata{
-				Properties: map[string]string{
-					"rego": `
-						package http
-<<<<<<< HEAD
-						default allow = false
-						
-						allow = { "status_code": 200 } {
-							input.request.body == "allow"
-						}
-						`,
-				},
-			},
-			req: func(ctx *fh.RequestCtx) {
-				ctx.SetContentType("text/plain; charset=utf8")
-				ctx.Request.SetHost("https://my.site")
-				ctx.Request.SetBodyString("allow")
-			},
-			status: 200,
-=======
+    "status config": {
+			meta: middleware.Metadata{
+				Properties: map[string]string{
+					"rego": `
+						package http
 						allow = false`,
 					"defaultStatus": "500",
 				},
@@ -245,7 +218,26 @@
 				},
 			},
 			status: 301,
->>>>>>> 310b4fde
+		},
+		"allow on body contains allow": {
+			meta: middleware.Metadata{
+				Properties: map[string]string{
+					"rego": `
+						package http
+						default allow = false
+						
+						allow = { "status_code": 200 } {
+							input.request.body == "allow"
+						}
+						`,
+				},
+			},
+			req: func(ctx *fh.RequestCtx) {
+				ctx.SetContentType("text/plain; charset=utf8")
+				ctx.Request.SetHost("https://my.site")
+				ctx.Request.SetBodyString("allow")
+			},
+			status: 200,
 		},
 	}
 
