package pulsar

import (
	"testing"
	"time"

	"github.com/dapr/components-contrib/pubsub"
	"github.com/stretchr/testify/assert"
)

func TestParsePulsarMetadata(t *testing.T) {
	m := pubsub.Metadata{}
	m.Properties = map[string]string{"host": "a", "enableTLS": "false"}
	meta, err := parsePulsarMetadata(m)

	assert.Nil(t, err)
	assert.Equal(t, "a", meta.Host)
	assert.Equal(t, false, meta.EnableTLS)
}

func TestParsePublishMetadata(t *testing.T) {
	m := &pubsub.PublishRequest{}
	m.Metadata = map[string]string{
<<<<<<< HEAD
		"deliverAt":    "2021-08-31 11:45:02",
		"deliverAfter": "60s",
	}
	msg := parsePublishMetadata(m)

	val, _ := time.ParseDuration("60s")
	assert.Equal(t, val, msg.DeliverAfter)
	assert.Equal(t, "2021-08-31 11:45:02",
		msg.DeliverAt.Format("2006-01-02 15:04:05"))
=======
		"deliverAt":    "2021-08-31T11:45:02Z",
		"deliverAfter": "60s",
	}
	msg, err := parsePublishMetadata(m)
	assert.Nil(t, err)

	val, _ := time.ParseDuration("60s")
	assert.Equal(t, val, msg.DeliverAfter)
	assert.Equal(t, "2021-08-31T11:45:02Z",
		msg.DeliverAt.Format(time.RFC3339))
>>>>>>> c425f131
}

func TestMissingHost(t *testing.T) {
	m := pubsub.Metadata{}
	m.Properties = map[string]string{"host": ""}
	meta, err := parsePulsarMetadata(m)

	assert.Error(t, err)
	assert.Nil(t, meta)
	assert.Equal(t, "pulsar error: missing pulsar host", err.Error())
}

func TestInvalidTLSInput(t *testing.T) {
	m := pubsub.Metadata{}
	m.Properties = map[string]string{"host": "a", "enableTLS": "honk"}
	meta, err := parsePulsarMetadata(m)

	assert.Error(t, err)
	assert.Nil(t, meta)
	assert.Equal(t, "pulsar error: invalid value for enableTLS", err.Error())
}<|MERGE_RESOLUTION|>--- conflicted
+++ resolved
@@ -21,17 +21,6 @@
 func TestParsePublishMetadata(t *testing.T) {
 	m := &pubsub.PublishRequest{}
 	m.Metadata = map[string]string{
-<<<<<<< HEAD
-		"deliverAt":    "2021-08-31 11:45:02",
-		"deliverAfter": "60s",
-	}
-	msg := parsePublishMetadata(m)
-
-	val, _ := time.ParseDuration("60s")
-	assert.Equal(t, val, msg.DeliverAfter)
-	assert.Equal(t, "2021-08-31 11:45:02",
-		msg.DeliverAt.Format("2006-01-02 15:04:05"))
-=======
 		"deliverAt":    "2021-08-31T11:45:02Z",
 		"deliverAfter": "60s",
 	}
@@ -42,7 +31,6 @@
 	assert.Equal(t, val, msg.DeliverAfter)
 	assert.Equal(t, "2021-08-31T11:45:02Z",
 		msg.DeliverAt.Format(time.RFC3339))
->>>>>>> c425f131
 }
 
 func TestMissingHost(t *testing.T) {
