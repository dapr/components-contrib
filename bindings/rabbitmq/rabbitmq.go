--- conflicted
+++ resolved
@@ -42,24 +42,15 @@
 
 // Metadata is the rabbitmq config
 type rabbitMQMetadata struct {
-<<<<<<< HEAD
 	Host                 string `json:"host"`
 	QueueName            string `json:"queueName"`
+	Exclusive            bool   `json:"exclusive,string"`
 	Durable              bool   `json:"durable,string"`
 	DeleteWhenUnused     bool   `json:"deleteWhenUnused,string"`
 	PrefetchCount        int    `json:"prefetchCount"`
 	defaultQueueTTL      *time.Duration
 	DeadLetterExchange   string `json:"deadLetterExchange,string"`
 	DeadLetterRoutingKey string `json:"deadLetterRoutingKey,string"`
-=======
-	Host             string `json:"host"`
-	QueueName        string `json:"queueName"`
-	Exclusive        bool   `json:"exclusive,string"`
-	Durable          bool   `json:"durable,string"`
-	DeleteWhenUnused bool   `json:"deleteWhenUnused,string"`
-	PrefetchCount    int    `json:"prefetchCount"`
-	defaultQueueTTL  *time.Duration
->>>>>>> fe9faadb
 }
 
 // NewRabbitMQ returns a new rabbitmq instance
