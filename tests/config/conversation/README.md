# Conversation Component Conformance Tests

This directory contains conformance tests for all conversation components, including all langchaingo-based models.

## Available Components

- **echo** - Simple echo component for testing (no configuration needed)
- **openai** - OpenAI GPT models (also supports Azure OpenAI)
- **anthropic** - Anthropic Claude models  
- **googleai** - Google Gemini models
- **mistral** - Mistral AI models
- **huggingface** - HuggingFace models (using OpenAI compatibility layer)
- **ollama** - Local Ollama models
- **bedrock** - AWS Bedrock models

## Running the Tests

To run the conformance tests:

```bash
# Run all conformance tests (will skip components without API keys)
go test -tags conftests ./tests/conformance -run TestConversationConformance -timeout 30s

# Run specific component test
go test -tags conftests ./tests/conformance -run TestConversationConformance/openai -timeout 30s

# Run with verbose output
go test -tags conftests ./tests/conformance -run TestConversationConformance -v -timeout 30s
```

## Environment Variables

The tests will automatically skip components for which the required environment variables are not set. You can either set environment variables directly or use a `.env` file.

### Using a .env file (Recommended)

1. Copy the template file:
```bash
cp env.template .env
```

2. Edit the `.env` file and add your API keys
3. Run the tests - they will automatically load the environment variables from the `.env` file

### Setting Environment Variables Directly

Alternatively, you can set the following environment variables to run the respective tests:

#### Model Configuration (Optional)

You can override the default models used by each component by setting these environment variables:

```bash
export DAPR_CONVERSATION_OPENAI_MODEL="gpt-5-nano"           # Default: gpt-5-nano
export DAPR_CONVERSATION_ANTHROPIC_MODEL="claude-3-5-sonnet-20240620"  # Default: claude-3-5-sonnet-20240620
export DAPR_CONVERSATION_GOOGLEAI_MODEL="gemini-1.5-flash"   # Default: gemini-1.5-flash
export DAPR_CONVERSATION_MISTRAL_MODEL="open-mistral-7b"     # Default: open-mistral-7b
export DAPR_CONVERSATION_HUGGINGFACE_MODEL="deepseek-ai/DeepSeek-R1-Distill-Qwen-32B"  # Default: deepseek-ai/DeepSeek-R1-Distill-Qwen-32B
export DAPR_CONVERSATION_OLLAMA_MODEL="llama3.2:latest"      # Default: llama3.2:latest
```

#### OpenAI

```bash
export OPENAI_API_KEY="your_openai_api_key"
```

<<<<<<< HEAD
Get your API key from: <https://platform.openai.com/api-keys>

#### Anthropic

=======
### Azure OpenAI
```bash
export AZURE_OPENAI_API_KEY="your_openai_api_key"
export AZURE_OPENAI_ENDPOINT="your_azureopenai_endpoint_here"
export AZURE_OPENAI_API_VERSION="your_azreopenai_api_version_here"
```
Get your configuration values from: https://ai.azure.com/

### Anthropic
>>>>>>> 21649a98
```bash
export ANTHROPIC_API_KEY="your_anthropic_api_key"
```

Get your API key from: <https://console.anthropic.com/>

#### Google AI

```bash
export GOOGLE_AI_API_KEY="your_google_ai_api_key"
```

Get your API key from: <https://aistudio.google.com/app/apikey>

#### Mistral

```bash
export MISTRAL_API_KEY="your_mistral_api_key"
```

Get your API key from: <https://console.mistral.ai/>

#### HuggingFace

```bash
export HUGGINGFACE_API_KEY="your_huggingface_api_key"
```

Get your API key from: <https://huggingface.co/settings/tokens>

#### AWS Bedrock

```bash
export AWS_ACCESS_KEY_ID="your_aws_access_key"
export AWS_SECRET_ACCESS_KEY="your_aws_secret_key"
export AWS_REGION="us-east-1"  # Optional, defaults to us-east-1
```

Get your credentials from AWS Console

#### Ollama

```bash
export OLLAMA_ENABLED="1"
```

Requires a local Ollama server running with the `llama3.2:latest` model available.

## Test Configuration

Each component has its own configuration file in this directory:

- `echo/echo.yml` - Echo component configuration
- `openai/openai.yml` - OpenAI configuration with gpt-5-nano model
- `anthropic/anthropic.yml` - Anthropic configuration with Claude 3 Haiku
- `googleai/googleai.yml` - Google AI configuration with Gemini 1.5 Flash
- `mistral/mistral.yml` - Mistral configuration with open-mistral-7b
- `huggingface/huggingface.yml` - HuggingFace configuration (uses OpenAI compatibility layer)
- `ollama/ollama.yml` - Ollama configuration with llama3.2:latest
- `bedrock/bedrock.yml` - AWS Bedrock configuration with Claude 3 Haiku

The configurations use cost-effective models where possible to minimize testing costs.

## HuggingFace OpenAI Compatibility Layer

The HuggingFace component uses a workaround due to issues with the native HuggingFace implementation in langchaingo. Instead of using the HuggingFace SDK directly, it uses the OpenAI SDK with HuggingFace's OpenAI-compatible API endpoints.

### How it works

- **Model Selection**: Any HuggingFace model can be used by specifying its full name (e.g., `deepseek-ai/DeepSeek-R1-Distill-Qwen-32B`)
- **Dynamic Endpoints**: The endpoint URL is automatically generated based on the model name using the template: `https://router.huggingface.co/hf-inference/models/{{model}}/v1`
- **Custom Endpoints**: You can override the endpoint by specifying a custom `endpoint` parameter
- **Authentication**: Uses the same HuggingFace API key authentication

### Example Configuration

```yaml
apiVersion: dapr.io/v1alpha1
kind: Component
metadata:
  name: huggingface
spec:
  type: conversation.huggingface
  version: v1
  metadata:
    - name: key
      value: "hf_your_api_key_here"
    - name: model
      value: "microsoft/DialoGPT-medium"
    # Optional: custom endpoint (auto-generated if not specified)
    - name: endpoint
      value: "https://router.huggingface.co/hf-inference/models/microsoft/DialoGPT-medium/v1"
```

This approach provides better reliability and compatibility while maintaining access to the full range of HuggingFace models.

## Notes

- The tests will automatically skip components when required environment variables are not set
- Cost-effective models are used by default to minimize API costs
- HuggingFace uses the OpenAI compatibility layer as a workaround due to langchaingo API issues
- Ollama requires a local server and must be explicitly enabled
<<<<<<< HEAD
- All tests include proper initialization and basic conversation functionality testing
=======
- OpenAI component is tested for OpenAI and Azure
- All tests include proper initialization and basic conversation functionality testing 
>>>>>>> 21649a98
<|MERGE_RESOLUTION|>--- conflicted
+++ resolved
@@ -64,13 +64,8 @@
 ```bash
 export OPENAI_API_KEY="your_openai_api_key"
 ```
+Get your API key from: https://platform.openai.com/api-keys
 
-<<<<<<< HEAD
-Get your API key from: <https://platform.openai.com/api-keys>
-
-#### Anthropic
-
-=======
 ### Azure OpenAI
 ```bash
 export AZURE_OPENAI_API_KEY="your_openai_api_key"
@@ -79,8 +74,6 @@
 ```
 Get your configuration values from: https://ai.azure.com/
 
-### Anthropic
->>>>>>> 21649a98
 ```bash
 export ANTHROPIC_API_KEY="your_anthropic_api_key"
 ```
@@ -183,9 +176,5 @@
 - Cost-effective models are used by default to minimize API costs
 - HuggingFace uses the OpenAI compatibility layer as a workaround due to langchaingo API issues
 - Ollama requires a local server and must be explicitly enabled
-<<<<<<< HEAD
-- All tests include proper initialization and basic conversation functionality testing
-=======
 - OpenAI component is tested for OpenAI and Azure
-- All tests include proper initialization and basic conversation functionality testing 
->>>>>>> 21649a98
+- All tests include proper initialization and basic conversation functionality testing 