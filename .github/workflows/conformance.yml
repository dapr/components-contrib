--- conflicted
+++ resolved
@@ -294,11 +294,7 @@
     - name: Set up Go
       uses: actions/setup-go@v2
       with:
-<<<<<<< HEAD
-        go-version: '^1.17'
-=======
         go-version: '^1.17.3'
->>>>>>> 3a7137f9
     
     - name: Download Go dependencies
       run: |
