# yaml-language-server: $schema=../../component-metadata-schema.json
schemaVersion: v1
type: pubsub
name: pulsar
version: v1
status: stable
title: "Apache Pulsar"
urls:
  - title: Reference
    url: https://docs.dapr.io/reference/components-reference/supported-pubsub/setup-pulsar/
authenticationProfiles:
  - title: "Shared token"
    description: "Authenticate using a shared token"
    metadata:
      - name: token
        description: "Shared JWT token for authentication"
        type: string
        sensitive: true
        url:
          title: "JWT Token Authentication"
          url: "https://pulsar.apache.org/docs/3.0.x/security-jwt/#generate-tokens"
  - title: "OAuth2"
    description: "Authenticate using OAuth2 or OpenID Connect"
    metadata:
      - name: oauth2Audiences
        type: string
        description: |
          The OAuth 2.0 "resource server" identifier for a Pulsar cluster.
      - name: oauth2ClientSecret
        type: string
        sensitive: true
        description: |
          The OAuth Client Secret.
      - name: oauth2TokenCAPEM
        type: string
        description: |
          The OAuth Token Certificate Authority PEM.
      - name: oauth2ClientID
        type: string
        description: |
          The OAuth Client ID.
      - name: oauth2TokenURL
        type: string
        description: |
          The OAuth Client URL.
      - name: oauth2Scopes
        type: string
        description: |
          The scope of an access request. For more information, see Access Token Scope.
        url:
          title: "Access Token Scope"
          url: "https://datatracker.ietf.org/doc/html/rfc6749#section-3.3"
metadata:
  - name: host
    type: string
    required: true
    sensitive: true
    description: "Address of the Pulsar broker."
    example: |
      "localhost:6650", "http://pulsar-pj54qwwdpz4b-pulsar.ap-sg.public.pulsar.com:8080"
  - name: consumerID
    type: string
    description: "Used to set the subscription name or consumer ID."
    example: '"channel1"'
  - name: namespace
    description: |
      The administrative unit of the topic, which acts as a grouping mechanism for related topics.
    type: string
    default: '"default"'
    example: '"default"'
  - name: enableTLS
    type: bool
    description: |
      Enable TLS.
    default: 'false'
    example: '"true", "false"'
  - name: tenant
    description: |
      The topic tenant within the instance. Tenants are essential to multi-tenancy in Pulsar, and spread
      across clusters.
    type: string
    default: '"public"'
    example: '"public"'
  - name: disableBatching
    type: bool
    description: |
      When enabled, the producer will send messages in a batch.
    default: 'false'
    example: '"true", "false"'
  - name: batchingMaxPublishDelay
    type: duration
    description: |
      If batching is enabled, this sets the time window within messages are batched.
      If set to a non-zero value, messages will be queued until this time interval has passed, or the batchingMaxMessages or batchingMaxSize conditions have been met.
    default: '"10ms"'
    example: '"10ms"'
  - name: batchingMaxMessages
    type: number
    description: |
      Sets the maximum number of messages permitted in a batch.
      If set to a value greater than 1, messages will be queued until this threshold is reached, batchingMaxSize has been reached, or the batch interval has elapsed.
    default: '"1000"'
    example: '"1000"'
  - name: batchingMaxSize
    description: |
      Sets the maximum number of bytes permitted in a batch
      If set to a value greater than 1, messages will be queued until this threshold is reached, batchingMaxMessages has been reached, or the batch interval has elapsed.
    type: number
    default: '"131072" (128 KB)'
    example: '"131072"'
  - name: publicKey
    type: string
    description: |
      A public key to be used for publisher and consumer encryption. Value can be one of two options:
       file path for a local PEM cert, or the cert data string value.
    example: |
      "-----BEGIN PUBLIC KEY-----\n<base64-encoded DER>\n-----END PUBLIC KEY-----" or "/path/to/key.pem"
  - name: privateKey
    type: string
    description: |
      A private key to be used for consumer encryption. Value can be one of two options: file path for
      a local PEM cert, or the cert data string value.
    example: |
      "-----BEGIN PRIVATE KEY-----\n<base64-encoded DER>\n-----END PRIVATE KEY-----" or "/path/to/key.pem"
  - name: keys
    type: string
    description: |
      A comma delimited string containing names of Pulsar session keys. Used in conjunction with publicKey
      for publisher encryption.
  - name: persistent
    type: bool
    description: |
      Pulsar supports two kinds of topics: persistent and non-persistent.
      With persistent topics, all messages are durably persisted on disks (if the broker is not standalone, messages are durably persisted on multiple disks), whereas data for non-persistent topics is not persisted to storage disks.
    url:
      title: "Pulsar Persistent Storage"
      url: "https://pulsar.apache.org/docs/3.0.x/concepts-architecture-overview/#persistent-storage"
    default: '"true"'
    example: '"true", "false"'
  - name: redeliveryDelay
    type: duration
    description: |
      Specifies the delay after which to redeliver the messages that failed to be processed.
    default: '"30s"'
    example: '"30s"'
  - name: "<topic-name>.avroschema"
    type: string
    description: |
      Enforces Avro schema validation for the configured topic. The value is a string containing a JSON object.
    example: |
      {
        "type": "record",
        "name": "Example",
        "namespace": "test",
        "fields": [
          {"name": "ID","type": "int"},
          {"name": "Name","type": "string"}
        ]
      }
  - name: "<topic-name>.jsonschema"
    type: string
    description: |
      Enforces JSON schema validation for the configured topic. The value is a string containing a JSON object.
    example: |
      {
        "type": "record",
        "name": "Example",
        "namespace": "test",
        "fields": [
          {"name": "ID","type": "int"},
          {"name": "Name","type": "string"}
        ]
      }
  - name: maxConcurrentHandlers
    type: number
    description: |
      Sets the maximum number of concurrent messages sent to the application. Default is 100.
    default: '"100"'
    example: '"100"'
  - name: receiverQueueSize
    type: number
    description: |
      Sets the size of the consumer receive queue.
      Controls how many messages can be accumulated by the consumer before it is explicitly called to read messages by Dapr.
    default: '"1000"'
    example: '"1000"'
  - name: subscribeType
    type: string
    description: |
      Pulsar supports four subscription types:"shared", "exclusive", "failover", "key_shared".
    default: '"shared"'
    example: '"exclusive"'
    url:
      title: "Pulsar Subscription Types"
      url: "https://pulsar.apache.org/docs/3.0.x/concepts-messaging/#subscription-types"
  - name: subscribeInitialPosition
    type: string
    description: |
      Subscription position is the initial position which the cursor is set when start consuming: "latest", "earliest".
    default: '"latest"'
    example: '"earliest"'
    url: 
      title: "Pulsar SubscriptionInitialPosition"
      url: "https://pkg.go.dev/github.com/apache/pulsar-client-go/pulsar#SubscriptionInitialPosition"
<<<<<<< HEAD
  - name: replicateSubscriptionState
    type: bool
    description: |
      Enable replication of subscription state across geo-replicated Pulsar clusters.
      When enabled, subscription state (such as cursor positions and acknowledgments) will be replicated to other clusters in a geo-replicated setup.
      This is useful for maintaining subscription consistency during cluster failovers.
    default: 'false'
    example: '"true", "false"'
    url:
      title: "Pulsar Geo-Replication"
      url: "https://pulsar.apache.org/docs/administration-geo/"
=======
  - name: subscribeMode
    type: string
    description: |
      Subscription mode indicates the cursor belongs to "durable" type or "non_durable" type, durable subscription retains messages and persists the current position. 
    default: '"durable"'
    example: '"durable"'
    url: 
      title: "Pulsar SubscriptionMode"
      url: "https://pkg.go.dev/github.com/apache/pulsar-client-go/pulsar#SubscriptionMode"
>>>>>>> e4a8a3e8
<|MERGE_RESOLUTION|>--- conflicted
+++ resolved
@@ -202,7 +202,6 @@
     url: 
       title: "Pulsar SubscriptionInitialPosition"
       url: "https://pkg.go.dev/github.com/apache/pulsar-client-go/pulsar#SubscriptionInitialPosition"
-<<<<<<< HEAD
   - name: replicateSubscriptionState
     type: bool
     description: |
@@ -214,7 +213,6 @@
     url:
       title: "Pulsar Geo-Replication"
       url: "https://pulsar.apache.org/docs/administration-geo/"
-=======
   - name: subscribeMode
     type: string
     description: |
@@ -223,5 +221,4 @@
     example: '"durable"'
     url: 
       title: "Pulsar SubscriptionMode"
-      url: "https://pkg.go.dev/github.com/apache/pulsar-client-go/pulsar#SubscriptionMode"
->>>>>>> e4a8a3e8
+      url: "https://pkg.go.dev/github.com/apache/pulsar-client-go/pulsar#SubscriptionMode"