--- conflicted
+++ resolved
@@ -27,13 +27,9 @@
 	// GetSecret retrieves a secret using a key and returns a map of decrypted string/string values.
 	GetSecret(ctx context.Context, req GetSecretRequest) (GetSecretResponse, error)
 	// BulkGetSecret retrieves all secrets in the store and returns a map of decrypted string/string values.
-<<<<<<< HEAD
 	BulkGetSecret(ctx context.Context, req BulkGetSecretRequest) (BulkGetSecretResponse, error)
-=======
-	BulkGetSecret(req BulkGetSecretRequest) (BulkGetSecretResponse, error)
 	// Features lists the features supported by the secret store.
 	Features() []Feature
->>>>>>> 8eec2a8c
 }
 
 func Ping(secretStore SecretStore) error {
