--- conflicted
+++ resolved
@@ -515,9 +515,6 @@
 	assert.Equal(t, 0, len(vals))
 }
 
-<<<<<<< HEAD
-func setupMiniredis() (*miniredis.Miniredis, rediscomponent.RedisClient) {
-=======
 func TestGetMetadata(t *testing.T) {
 	s, c := setupMiniredis()
 	defer s.Close()
@@ -535,8 +532,7 @@
 	assert.Equal(t, metadataInfo["idleCheckFrequency"], "redis.Duration")
 }
 
-func setupMiniredis() (*miniredis.Miniredis, *redis.Client) {
->>>>>>> 7d466c71
+func setupMiniredis() (*miniredis.Miniredis, rediscomponent.RedisClient) {
 	s, err := miniredis.Run()
 	if err != nil {
 		panic(err)
