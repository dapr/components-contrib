--- conflicted
+++ resolved
@@ -179,77 +179,56 @@
 	return componentName
 }
 
-<<<<<<< HEAD
 func (tc *TestConfiguration) Run(t *testing.T) []error {
 	var errs []error
-=======
-func (tc *TestConfiguration) Run(t *testing.T) {
->>>>>>> cb63cda5
 	// For each component in the tests file run the conformance test
 	for _, comp := range tc.Components {
 		componentConfigPath := convertComponentNameToPath(comp.Component)
 		switch tc.ComponentType {
 		case "state":
 			filepath := fmt.Sprintf("../config/state/%s", componentConfigPath)
-<<<<<<< HEAD
 			props, err := tc.loadComponentsAndProperties(t, filepath)
 			if err != nil {
 				errs = append(errs, fmt.Errorf("error running conformance test for %s: %w", comp.Component, err))
 
 				continue
 			}
-=======
-			props := tc.loadComponentsAndProperties(t, filepath)
->>>>>>> cb63cda5
 			store := loadStateStore(comp)
 			assert.NotNil(t, store)
 			storeConfig := conf_state.NewTestConfig(comp.Component, comp.AllOperations, comp.Operations, comp.Config)
 			conf_state.ConformanceTests(t, props, store, storeConfig)
 		case "secretstores":
 			filepath := fmt.Sprintf("../config/secretstores/%s", componentConfigPath)
-<<<<<<< HEAD
 			props, err := tc.loadComponentsAndProperties(t, filepath)
 			if err != nil {
 				errs = append(errs, fmt.Errorf("error running conformance test for %s: %w", comp.Component, err))
 
 				continue
 			}
-=======
-			props := tc.loadComponentsAndProperties(t, filepath)
->>>>>>> cb63cda5
 			store := loadSecretStore(comp)
 			assert.NotNil(t, store)
 			storeConfig := conf_secret.NewTestConfig(comp.Component, comp.AllOperations, comp.Operations)
 			conf_secret.ConformanceTests(t, props, store, storeConfig)
 		case "pubsub":
 			filepath := fmt.Sprintf("../config/pubsub/%s", componentConfigPath)
-<<<<<<< HEAD
 			props, err := tc.loadComponentsAndProperties(t, filepath)
 			if err != nil {
 				errs = append(errs, fmt.Errorf("error running conformance test for %s: %w", comp.Component, err))
 
 				continue
 			}
-=======
-			props := tc.loadComponentsAndProperties(t, filepath)
->>>>>>> cb63cda5
 			pubsub := loadPubSub(comp)
 			assert.NotNil(t, pubsub)
 			pubsubConfig := conf_pubsub.NewTestConfig(comp.Component, comp.AllOperations, comp.Operations, comp.Config)
 			conf_pubsub.ConformanceTests(t, props, pubsub, pubsubConfig)
 		case "output-binding":
-<<<<<<< HEAD
-			filepath := fmt.Sprintf("../config/bindings/%s", comp.Component)
+			filepath := fmt.Sprintf("../config/bindings/%s", componentConfigPath)
 			props, err := tc.loadComponentsAndProperties(t, filepath)
 			if err != nil {
 				errs = append(errs, fmt.Errorf("error running conformance test for %s: %w", comp.Component, err))
 
 				continue
 			}
-=======
-			filepath := fmt.Sprintf("../config/bindings/%s", componentConfigPath)
-			props := tc.loadComponentsAndProperties(t, filepath)
->>>>>>> cb63cda5
 			binding := loadOutputBindings(comp)
 			assert.NotNil(t, binding)
 			bindingsConfig := conf_output_bindings.NewTestConfig(comp.Component, comp.AllOperations, comp.Operations)
