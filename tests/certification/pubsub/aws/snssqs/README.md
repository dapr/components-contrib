# AWS SNS/SQS Pubsub Certification Test Plan
The purpose of this module is to provide tests that certify the AWS SNS/SQS Pubsub as a stable component.

## Test Plan
### Certification Tests
- Verify with single publisher / single subscriber (SNSSQSBasic)
   - Run dapr application with 1 publisher and 1 subscriber
   - Publisher publishes to 2 topics
   - Subscriber is subscribed to 1 topic
   - Simulate periodic errors and verify that the component retires on error
   - Verify that all expected messages were received
   - Verify that subscriber does not receive messages from the non-subscribed topic
- Verify with single publisher / multiple subscribers with same consumerID (SNSSQSMultipleSubsSameConsumerIDs)
   - Run dapr application with 1 publisher and 2 subscribers
   - Publisher publishes to 1 topic
   - Subscriber is subscribed to 1 topic
   - Simulate periodic errors and verify that the component retires on error
   - Verify that all expected messages were received
- Verify with single publisher / multiple subscribers with different consumerIDs (SNSSQSMultipleSubsDifferentConsumerIDs)
   - Run dapr application with 1 publisher and 2 subscribers
   - Publisher publishes to 1 topic
   - Subscriber is subscribed to 1 topic
   - Simulate periodic errors and verify that the component retires on error
   - Verify that all expected messages were received
- Verify with multiple publishers / multiple subscribers with different consumerIDs (SNSSQSMultiplePubSubsDifferentConsumerIDs)
   - Run dapr application with 2 publishers and 2 subscribers
   - Publisher publishes to 1 topic
   - Subscriber is subscribed to 1 topic
   - Simulate periodic errors and verify that the component retires on error
   - Verify that all expected messages were received
- Verify data with an existing Queue and existing Topic (SNSSQSExistingQueue)
   - Run dapr application with 1 publisher and 1 subscriber
   - Verify the creation of service bus
   - Send messages to the service created
   - Verify that subscriber received all the messages
- Verify data with an existing Queue with a topic that does not exist (SNSSQSExistingQueueNonexistingTopic)
   - Run dapr application with 1 publisher and 1 subscriber
   - Verify the creation of service bus
   - Send messages to the service created
   - Verify that subscriber received all the messages
- Verify data with a topic that does not exist (SNSSQSNonexistingTopic)
   - Run dapr application with 1 publisher and 1 subscriber
   - Verify the creation of service bus
   - Send messages to the service created
   - Verify that subscriber received all the messages
- Verify with an optional parameter `disableEntityManagement` set to true (SNSSQSEntityManagement)
   - Run dapr application with 1 publisher
   - Publisher tries to publish to 1 topic that is not present
   - Verify that the topic and subscriptions do not get created
   - Verify that the error is returned saying that the topic not present when publishing
- Verify data with an optional parameter `messageVisibilityTimeout` takes affect (SNSSQSMessageVisibilityTimeout)
   - Run dapr application with 1 publisher and 2 subscriber
   - Subscriber 1 subscribes to 1 topic
   - Publisher publishes to 1 topic
   - Subscriber 2 waits for Subscriber 1 to be notify before subscribing to 1 topic
   - Subscriber 1 reeives message,  notifies subscriber 2 and sumlates being busy for time shorter than messageVisibilityTimeout seconds
   - Subscriber 2 receives go ahead and subscribes to 1 topic
   - Subscriber 2 must not receive message
<<<<<<< HEAD
- Verify data with an optional parameters `sqsDeadLettersQueueName`, `messageRetryLimit`, and `messageReceiveLimit` takes affect (SNSSQSMessageDeadLetter)
=======
- Verify data with an optional parameters `fifo` and `fifoMessageGroupID` takes affect (SNSSQSFIFOMessages)
   - Run dapr application with 2 publisher and 1 subscriber
   - Publishers publishe to 1 topic
   - Subscriber 1 subscribes to 1 topic
   - Message are expected to arrive in order
>>>>>>> 8d4022a9

### Running the tests

This must be run in the GitHub Actions Workflow configured for test infrastructure setup.

The runtime execution assumes that the appropriate AWS Profile or AWS environment variables (**AWS_ACCESS_KEY_ID**, **AWS_SECRET_ACCESS_KEY**) are configured.

Also, the AWS IAM Permissions need to be configured as indicated by this document [`Create an SNS/SQS instance`](https://docs.dapr.io/reference/components-reference/supported-pubsub/setup-aws-snssqs/#create-an-snssqs-instance)<|MERGE_RESOLUTION|>--- conflicted
+++ resolved
@@ -56,16 +56,12 @@
    - Subscriber 1 reeives message,  notifies subscriber 2 and sumlates being busy for time shorter than messageVisibilityTimeout seconds
    - Subscriber 2 receives go ahead and subscribes to 1 topic
    - Subscriber 2 must not receive message
-<<<<<<< HEAD
-- Verify data with an optional parameters `sqsDeadLettersQueueName`, `messageRetryLimit`, and `messageReceiveLimit` takes affect (SNSSQSMessageDeadLetter)
-=======
 - Verify data with an optional parameters `fifo` and `fifoMessageGroupID` takes affect (SNSSQSFIFOMessages)
    - Run dapr application with 2 publisher and 1 subscriber
    - Publishers publishe to 1 topic
    - Subscriber 1 subscribes to 1 topic
    - Message are expected to arrive in order
->>>>>>> 8d4022a9
-
+- Verify data with an optional parameters `sqsDeadLettersQueueName`, `messageRetryLimit`, and `messageReceiveLimit` takes affect (SNSSQSMessageDeadLetter)
 ### Running the tests
 
 This must be run in the GitHub Actions Workflow configured for test infrastructure setup.
