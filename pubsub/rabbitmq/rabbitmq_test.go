--- conflicted
+++ resolved
@@ -39,14 +39,8 @@
 	return &rabbitMQ{
 		declaredExchanges: make(map[string]bool),
 		logger:            logger.NewLogger("test"),
-<<<<<<< HEAD
 		connectionDial: func(protocol, uri string, tlsCfg *tls.Config, externalSasl bool) (rabbitMQConnectionBroker, rabbitMQChannelBroker, error) {
-			broker.connectCount++
-=======
-		connectionDial: func(protocol, uri string, tlsCfg *tls.Config) (rabbitMQConnectionBroker, rabbitMQChannelBroker, error) {
 			broker.connectCount.Add(1)
->>>>>>> 77ed212c
-
 			return broker, broker, nil
 		},
 		closeCh: make(chan struct{}),
