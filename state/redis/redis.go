/*
Copyright 2021 The Dapr Authors
Licensed under the Apache License, Version 2.0 (the "License");
you may not use this file except in compliance with the License.
You may obtain a copy of the License at
    http://www.apache.org/licenses/LICENSE-2.0
Unless required by applicable law or agreed to in writing, software
distributed under the License is distributed on an "AS IS" BASIS,
WITHOUT WARRANTIES OR CONDITIONS OF ANY KIND, either express or implied.
See the License for the specific language governing permissions and
limitations under the License.
*/

package redis

import (
	"context"
	"errors"
	"fmt"
	"reflect"
	"strconv"
	"strings"
	"sync/atomic"

	jsoniter "github.com/json-iterator/go"

	"github.com/dapr/components-contrib/contenttype"
	rediscomponent "github.com/dapr/components-contrib/internal/component/redis"
	daprmetadata "github.com/dapr/components-contrib/metadata"
	"github.com/dapr/components-contrib/state"
	"github.com/dapr/components-contrib/state/query"
	"github.com/dapr/components-contrib/state/utils"
	"github.com/dapr/kit/logger"
	"github.com/dapr/kit/ptr"
)

const (
	setDefaultQuery = `
	local etag = redis.pcall("HGET", KEYS[1], "version");
	if type(etag) == "table" then
	  redis.call("DEL", KEYS[1]);
	end;
	local fwr = redis.pcall("HGET", KEYS[1], "first-write");
	if not etag or type(etag)=="table" or etag == "" or etag == ARGV[1] or (not fwr and ARGV[1] == "0") then
	  redis.call("HSET", KEYS[1], "data", ARGV[2]);
	  if ARGV[3] == "0" then
	    redis.call("HSET", KEYS[1], "first-write", 0);
	  end;
	  return redis.call("HINCRBY", KEYS[1], "version", 1)
	else
	  return error("failed to set key " .. KEYS[1])
	end`
	delDefaultQuery = `
	local etag = redis.pcall("HGET", KEYS[1], "version");
	if not etag or type(etag)=="table" or etag == ARGV[1] or etag == "" or ARGV[1] == "0" then
	  return redis.call("DEL", KEYS[1])
	else
	  return error("failed to delete " .. KEYS[1])
	end`
	setJSONQuery = `
	local etag = redis.pcall("JSON.GET", KEYS[1], ".version");
	if type(etag) == "table" then
	  redis.call("JSON.DEL", KEYS[1]);
	end;
	if not etag or type(etag)=="table" or etag == "" then
	  etag = ARGV[1];
	end;
	local fwr = redis.pcall("JSON.GET", KEYS[1], ".first-write");
	if etag == ARGV[1] or ((not fwr or type(fwr) == "table") and ARGV[1] == "0") then
	  redis.call("JSON.SET", KEYS[1], "$", ARGV[2]);
	  if ARGV[3] == "0" then
	    redis.call("JSON.SET", KEYS[1], ".first-write", 0);
	  end;
	  return redis.call("JSON.SET", KEYS[1], ".version", (etag+1))
	else
	  return error("failed to set key " .. KEYS[1])
	end`
	delJSONQuery = `
	local etag = redis.pcall("JSON.GET", KEYS[1], ".version");
	if not etag or type(etag)=="table" or etag == ARGV[1] or etag == "" or ARGV[1] == "0" then
	  return redis.call("JSON.DEL", KEYS[1])
	else
	  return error("failed to delete " .. KEYS[1])
	end`
	connectedSlavesReplicas  = "connected_slaves:"
	infoReplicationDelimiter = "\r\n"
	ttlInSeconds             = "ttlInSeconds"
	defaultBase              = 10
	defaultBitSize           = 0
	defaultDB                = 0
)

// StateStore is a Redis state store.
type StateStore struct {
<<<<<<< HEAD
	state.BulkStore
=======
	state.DefaultBulkStore
>>>>>>> 9a27383b

	client                         rediscomponent.RedisClient
	clientSettings                 *rediscomponent.Settings
	clientHasJSON                  bool
	json                           jsoniter.API
	metadata                       rediscomponent.Metadata
	replicas                       int
	querySchemas                   querySchemas
	suppressActorStateStoreWarning atomic.Bool

	features []state.Feature
	logger   logger.Logger
}

// NewRedisStateStore returns a new redis state store.
func NewRedisStateStore(log logger.Logger) state.Store {
	s := newStateStore(log)
	s.BulkStore = state.NewDefaultBulkStore(s)
	return s
}

func newStateStore(log logger.Logger) *StateStore {
	return &StateStore{
		json:                           jsoniter.ConfigFastest,
		features:                       []state.Feature{state.FeatureETag, state.FeatureTransactional, state.FeatureQueryAPI},
		logger:                         log,
		suppressActorStateStoreWarning: atomic.Bool{},
	}
}

func (r *StateStore) Ping(ctx context.Context) error {
	if _, err := r.client.PingResult(ctx); err != nil {
		return fmt.Errorf("redis store: error connecting to redis at %s: %w", r.clientSettings.Host, err)
	}

	return nil
}

// Init does metadata and connection parsing.
func (r *StateStore) Init(ctx context.Context, metadata state.Metadata) error {
	m, err := rediscomponent.ParseRedisMetadata(metadata.Properties)
	if err != nil {
		return err
	}
	r.metadata = m

	defaultSettings := rediscomponent.Settings{RedisMaxRetries: m.MaxRetries, RedisMaxRetryInterval: rediscomponent.Duration(m.MaxRetryBackoff)}
	r.client, r.clientSettings, err = rediscomponent.ParseClientFromProperties(metadata.Properties, &defaultSettings)
	if err != nil {
		return err
	}

	// check for query schemas
	if r.querySchemas, err = parseQuerySchemas(m.QueryIndexes); err != nil {
		return fmt.Errorf("redis store: error parsing query index schema: %w", err)
	}

	if _, err = r.client.PingResult(ctx); err != nil {
		return fmt.Errorf("redis store: error connecting to redis at %s: %w", r.clientSettings.Host, err)
	}

	if r.replicas, err = r.getConnectedSlaves(ctx); err != nil {
		return err
	}

	if err = r.registerSchemas(ctx); err != nil {
		return fmt.Errorf("redis store: error registering query schemas: %w", err)
	}

	r.clientHasJSON = rediscomponent.ClientHasJSONSupport(r.client)

	return nil
}

// Features returns the features available in this state store.
func (r *StateStore) Features() []state.Feature {
	return r.features
}

func (r *StateStore) getConnectedSlaves(ctx context.Context) (int, error) {
	res, err := r.client.DoRead(ctx, "INFO", "replication")
	if err != nil {
		return 0, err
	}

	// Response example: https://redis.io/commands/info#return-value
	// # Replication\r\nrole:master\r\nconnected_slaves:1\r\n
	s, _ := strconv.Unquote(fmt.Sprintf("%q", res))
	if len(s) == 0 {
		return 0, nil
	}

	return r.parseConnectedSlaves(s), nil
}

func (r *StateStore) parseConnectedSlaves(res string) int {
	infos := strings.Split(res, infoReplicationDelimiter)
	for _, info := range infos {
		if strings.Contains(info, connectedSlavesReplicas) {
			parsedReplicas, _ := strconv.ParseUint(info[len(connectedSlavesReplicas):], 10, 32)

			return int(parsedReplicas)
		}
	}

	return 0
}

// Delete performs a delete operation.
func (r *StateStore) Delete(ctx context.Context, req *state.DeleteRequest) error {
	err := state.CheckRequestOptions(req.Options)
	if err != nil {
		return err
	}

	if req.ETag == nil {
		etag := "0"
		req.ETag = &etag
	}

	if req.Metadata[daprmetadata.ContentType] == contenttype.JSONContentType && r.clientHasJSON {
		err = r.client.DoWrite(ctx, "EVAL", delJSONQuery, 1, req.Key, *req.ETag)
	} else {
		err = r.client.DoWrite(ctx, "EVAL", delDefaultQuery, 1, req.Key, *req.ETag)
	}
	if err != nil {
		return state.NewETagError(state.ETagMismatch, err)
	}

	return nil
}

func (r *StateStore) directGet(ctx context.Context, req *state.GetRequest) (*state.GetResponse, error) {
	res, err := r.client.DoRead(ctx, "GET", req.Key)
	if err != nil {
		return nil, err
	}

	if res == nil {
		return &state.GetResponse{}, nil
	}

	s, _ := strconv.Unquote(fmt.Sprintf("%q", res))

	return &state.GetResponse{
		Data: []byte(s),
	}, nil
}

func (r *StateStore) getDefault(ctx context.Context, req *state.GetRequest) (*state.GetResponse, error) {
	res, err := r.client.DoRead(ctx, "HGETALL", req.Key) // Prefer values with ETags
	if err != nil {
		return r.directGet(ctx, req) // Falls back to original get for backward compats.
	}
	if res == nil {
		return &state.GetResponse{}, nil
	}
	vals, ok := res.([]any)
	if !ok {
		// we retrieved a JSON value from a non-JSON store
		valMap := res.(map[any]any)
		// convert valMap to []any
		vals = make([]any, 0, len(valMap))
		for k, v := range valMap {
			vals = append(vals, k, v)
		}
	}
	if len(vals) == 0 {
		return &state.GetResponse{}, nil
	}

	data, version, err := r.getKeyVersion(vals)
	if err != nil {
		return nil, err
	}

	return &state.GetResponse{
		Data: []byte(data),
		ETag: version,
	}, nil
}

func (r *StateStore) getJSON(ctx context.Context, req *state.GetRequest) (*state.GetResponse, error) {
	res, err := r.client.DoRead(ctx, "JSON.GET", req.Key)
	if err != nil {
		return nil, err
	}

	if res == nil {
		return &state.GetResponse{}, nil
	}

	str, ok := res.(string)
	if !ok {
		return nil, fmt.Errorf("invalid result")
	}

	var entry jsonEntry
	if err = r.json.UnmarshalFromString(str, &entry); err != nil {
		return nil, err
	}

	var version *string
	if entry.Version != nil {
		version = new(string)
		*version = strconv.Itoa(*entry.Version)
	}

	data, err := r.json.Marshal(entry.Data)
	if err != nil {
		return nil, err
	}

	return &state.GetResponse{
		Data: data,
		ETag: version,
	}, nil
}

// Get retrieves state from redis with a key.
func (r *StateStore) Get(ctx context.Context, req *state.GetRequest) (*state.GetResponse, error) {
	if req.Metadata[daprmetadata.ContentType] == contenttype.JSONContentType && r.clientHasJSON {
		return r.getJSON(ctx, req)
	}

	return r.getDefault(ctx, req)
}

type jsonEntry struct {
	Data    interface{} `json:"data"`
	Version *int        `json:"version,omitempty"`
}

// Set saves state into redis.
func (r *StateStore) Set(ctx context.Context, req *state.SetRequest) error {
	err := state.CheckRequestOptions(req.Options)
	if err != nil {
		return err
	}
	ver, err := r.parseETag(req)
	if err != nil {
		return err
	}
	ttl, err := r.parseTTL(req)
	if err != nil {
		return fmt.Errorf("failed to parse ttl from metadata: %w", err)
	}
	// apply global TTL
	if ttl == nil {
		ttl = r.metadata.TTLInSeconds
	}

	firstWrite := 1
	if req.Options.Concurrency == state.FirstWrite {
		firstWrite = 0
	}

	if req.Metadata[daprmetadata.ContentType] == contenttype.JSONContentType && r.clientHasJSON {
<<<<<<< HEAD
		bt, _ := utils.Marshal(jsonEntry{Data: req.Value}, r.json.Marshal)
=======
		bt, _ := utils.Marshal(&jsonEntry{Data: req.Value}, r.json.Marshal)
>>>>>>> 9a27383b
		err = r.client.DoWrite(ctx, "EVAL", setJSONQuery, 1, req.Key, ver, bt, firstWrite)
	} else {
		bt, _ := utils.Marshal(req.Value, r.json.Marshal)
		err = r.client.DoWrite(ctx, "EVAL", setDefaultQuery, 1, req.Key, ver, bt, firstWrite)
	}

	if err != nil {
		if req.ETag != nil {
			return state.NewETagError(state.ETagMismatch, err)
		}

		return fmt.Errorf("failed to set key %s: %w", req.Key, err)
	}

	if ttl != nil && *ttl > 0 {
		err = r.client.DoWrite(ctx, "EXPIRE", req.Key, *ttl)
		if err != nil {
			return fmt.Errorf("failed to set key %s ttl: %w", req.Key, err)
		}
	}

	if ttl != nil && *ttl <= 0 {
		err = r.client.DoWrite(ctx, "PERSIST", req.Key)
		if err != nil {
			return fmt.Errorf("failed to persist key %s: %w", req.Key, err)
		}
	}

	if req.Options.Consistency == state.Strong && r.replicas > 0 {
		err = r.client.DoWrite(ctx, "WAIT", r.replicas, 1000)
		if err != nil {
			return fmt.Errorf("redis waiting for %v replicas to acknowledge write, err: %w", r.replicas, err)
		}
	}

	return nil
}

// Multi performs a transactional operation. succeeds only if all operations succeed, and fails if one or more operations fail.
func (r *StateStore) Multi(ctx context.Context, request *state.TransactionalStateRequest) error {
	if r.suppressActorStateStoreWarning.CompareAndSwap(false, true) {
		r.logger.Warn("Redis does not support transaction rollbacks and should not be used in production as an actor state store.")
	}

	// Check if the entire transaction is using JSON based on the transactional request's metadata
	isJSON := request.Metadata[daprmetadata.ContentType] == contenttype.JSONContentType && r.clientHasJSON

	pipe := r.client.TxPipeline()
	for _, o := range request.Operations {
		switch req := o.(type) {
		case state.SetRequest:
			ver, err := r.parseETag(&req)
			if err != nil {
				return err
			}
			ttl, err := r.parseTTL(&req)
			if err != nil {
				return fmt.Errorf("failed to parse ttl from metadata: %w", err)
			}
			// apply global TTL
			if ttl == nil {
				ttl = r.metadata.TTLInSeconds
			}
			var bt []byte
			isReqJSON := isJSON ||
				(len(req.Metadata) > 0 && req.Metadata[daprmetadata.ContentType] == contenttype.JSONContentType)
			if isReqJSON {
<<<<<<< HEAD
				bt, _ = utils.Marshal(jsonEntry{Data: req.Value}, r.json.Marshal)
=======
				bt, _ = utils.Marshal(&jsonEntry{Data: req.Value}, r.json.Marshal)
>>>>>>> 9a27383b
				pipe.Do(ctx, "EVAL", setJSONQuery, 1, req.Key, ver, bt)
			} else {
				bt, _ = utils.Marshal(req.Value, r.json.Marshal)
				pipe.Do(ctx, "EVAL", setDefaultQuery, 1, req.Key, ver, bt)
			}
			if ttl != nil && *ttl > 0 {
				pipe.Do(ctx, "EXPIRE", req.Key, *ttl)
			}
			if ttl != nil && *ttl <= 0 {
				pipe.Do(ctx, "PERSIST", req.Key)
			}

		case state.DeleteRequest:
			if req.ETag == nil {
				etag := "0"
				req.ETag = &etag
			}
			isReqJSON := isJSON ||
				(len(req.Metadata) > 0 && req.Metadata[daprmetadata.ContentType] == contenttype.JSONContentType)
			if isReqJSON {
				pipe.Do(ctx, "EVAL", delJSONQuery, 1, req.Key, *req.ETag)
			} else {
				pipe.Do(ctx, "EVAL", delDefaultQuery, 1, req.Key, *req.ETag)
			}
		}
	}

	err := pipe.Exec(ctx)

	return err
}

func (r *StateStore) registerSchemas(ctx context.Context) error {
	for name, elem := range r.querySchemas {
		r.logger.Infof("create query index %s", name)
		if err := r.client.DoWrite(ctx, elem.schema...); err != nil {
			if err.Error() != "Index already exists" {
				return err
			}
			r.logger.Infof("drop stale query index %s", name)
			if err = r.client.DoWrite(ctx, "FT.DROPINDEX", name); err != nil {
				return err
			}
			if err = r.client.DoWrite(ctx, elem.schema...); err != nil {
				return err
			}
		}
	}

	return nil
}

func (r *StateStore) getKeyVersion(vals []interface{}) (data string, version *string, err error) {
	seenData := false
	seenVersion := false
	for i := 0; i < len(vals); i += 2 {
		field, _ := strconv.Unquote(fmt.Sprintf("%q", vals[i]))
		switch field {
		case "data":
			data, _ = strconv.Unquote(fmt.Sprintf("%q", vals[i+1]))
			seenData = true
		case "version":
			versionVal, _ := strconv.Unquote(fmt.Sprintf("%q", vals[i+1]))
			version = ptr.Of(versionVal)
			seenVersion = true
		}
	}
	if !seenData || !seenVersion {
		return "", nil, fmt.Errorf("required hash field 'data' or 'version' was not found")
	}

	return data, version, nil
}

func (r *StateStore) parseETag(req *state.SetRequest) (int, error) {
	if req.Options.Concurrency == state.LastWrite || req.ETag == nil || *req.ETag == "" {
		return 0, nil
	}
	ver, err := strconv.Atoi(*req.ETag)
	if err != nil {
		return -1, state.NewETagError(state.ETagInvalid, err)
	}

	return ver, nil
}

func (r *StateStore) parseTTL(req *state.SetRequest) (*int, error) {
	if val, ok := req.Metadata[ttlInSeconds]; ok && val != "" {
		parsedVal, err := strconv.ParseInt(val, defaultBase, defaultBitSize)
		if err != nil {
			return nil, err
		}
		ttl := int(parsedVal)

		return &ttl, nil
	}

	return nil, nil
}

// Query executes a query against store.
func (r *StateStore) Query(ctx context.Context, req *state.QueryRequest) (*state.QueryResponse, error) {
	if !r.clientHasJSON {
		return nil, errors.New("redis-json server support is required for query capability")
	}
	indexName, ok := daprmetadata.TryGetQueryIndexName(req.Metadata)
	if !ok {
		return nil, errors.New("query index not found")
	}
	elem, ok := r.querySchemas[indexName]
	if !ok {
		return nil, fmt.Errorf("query index schema %q not found", indexName)
	}

	q := NewQuery(indexName, elem.keys)
	qbuilder := query.NewQueryBuilder(q)
	if err := qbuilder.BuildQuery(&req.Query); err != nil {
		return &state.QueryResponse{}, err
	}
	data, token, err := q.execute(ctx, r.client)
	if err != nil {
		return &state.QueryResponse{}, err
	}

	return &state.QueryResponse{
		Results: data,
		Token:   token,
	}, nil
}

func (r *StateStore) Close() error {
	return r.client.Close()
}

func (r *StateStore) GetComponentMetadata() map[string]string {
	metadataStruct := rediscomponent.Settings{}
	metadataInfo := map[string]string{}
	daprmetadata.GetMetadataInfoFromStructType(reflect.TypeOf(metadataStruct), &metadataInfo)
	return metadataInfo
}<|MERGE_RESOLUTION|>--- conflicted
+++ resolved
@@ -92,11 +92,7 @@
 
 // StateStore is a Redis state store.
 type StateStore struct {
-<<<<<<< HEAD
 	state.BulkStore
-=======
-	state.DefaultBulkStore
->>>>>>> 9a27383b
 
 	client                         rediscomponent.RedisClient
 	clientSettings                 *rediscomponent.Settings
@@ -355,11 +351,7 @@
 	}
 
 	if req.Metadata[daprmetadata.ContentType] == contenttype.JSONContentType && r.clientHasJSON {
-<<<<<<< HEAD
-		bt, _ := utils.Marshal(jsonEntry{Data: req.Value}, r.json.Marshal)
-=======
 		bt, _ := utils.Marshal(&jsonEntry{Data: req.Value}, r.json.Marshal)
->>>>>>> 9a27383b
 		err = r.client.DoWrite(ctx, "EVAL", setJSONQuery, 1, req.Key, ver, bt, firstWrite)
 	} else {
 		bt, _ := utils.Marshal(req.Value, r.json.Marshal)
@@ -427,11 +419,7 @@
 			isReqJSON := isJSON ||
 				(len(req.Metadata) > 0 && req.Metadata[daprmetadata.ContentType] == contenttype.JSONContentType)
 			if isReqJSON {
-<<<<<<< HEAD
-				bt, _ = utils.Marshal(jsonEntry{Data: req.Value}, r.json.Marshal)
-=======
 				bt, _ = utils.Marshal(&jsonEntry{Data: req.Value}, r.json.Marshal)
->>>>>>> 9a27383b
 				pipe.Do(ctx, "EVAL", setJSONQuery, 1, req.Key, ver, bt)
 			} else {
 				bt, _ = utils.Marshal(req.Value, r.json.Marshal)
