/*
Copyright 2021 The Dapr Authors
Licensed under the Apache License, Version 2.0 (the "License");
you may not use this file except in compliance with the License.
You may obtain a copy of the License at
    http://www.apache.org/licenses/LICENSE-2.0
Unless required by applicable law or agreed to in writing, software
distributed under the License is distributed on an "AS IS" BASIS,
WITHOUT WARRANTIES OR CONDITIONS OF ANY KIND, either express or implied.
See the License for the specific language governing permissions and
limitations under the License.
*/

package hazelcast

import (
<<<<<<< HEAD
	"context"
	"errors"
=======
>>>>>>> a7b49d75
	"fmt"
	"reflect"
	"strings"

	"github.com/hazelcast/hazelcast-go-client"
	"github.com/hazelcast/hazelcast-go-client/core"
	jsoniter "github.com/json-iterator/go"

	"github.com/dapr/components-contrib/metadata"
	"github.com/dapr/components-contrib/state"
	"github.com/dapr/kit/logger"
)

// Hazelcast state store.
type Hazelcast struct {
	state.DefaultBulkStore
	hzMap  core.Map
	json   jsoniter.API
	logger logger.Logger
}

type hazelcastMetadata struct {
	HazelcastServers string
	HazelcastMap     string
}

// NewHazelcastStore returns a new hazelcast backed state store.
func NewHazelcastStore(logger logger.Logger) state.Store {
	s := &Hazelcast{
		json:   jsoniter.ConfigFastest,
		logger: logger,
	}
	s.DefaultBulkStore = state.NewDefaultBulkStore(s)

	return s
}

func validateAndParseMetadata(meta state.Metadata) (*hazelcastMetadata, error) {
	m := &hazelcastMetadata{}
	err := metadata.DecodeMetadata(meta.Properties, m)
	if err != nil {
		return nil, err
	}
	if m.HazelcastServers == "" {
		return nil, fmt.Errorf("hazelcast error: missing hazelcast servers")
	}
	if m.HazelcastMap == "" {
		return nil, fmt.Errorf("hazelcast error: missing hazelcast map name")
	}

	return m, nil
}

// Init does metadata and connection parsing.
func (store *Hazelcast) Init(metadata state.Metadata) error {
	meta, err := validateAndParseMetadata(metadata)
	if err != nil {
		return err
	}
	servers := meta.HazelcastServers

	hzConfig := hazelcast.NewConfig()
	hzConfig.NetworkConfig().AddAddress(strings.Split(servers, ",")...)

	client, err := hazelcast.NewClientWithConfig(hzConfig)
	if err != nil {
		return fmt.Errorf("hazelcast error: %v", err)
	}
	store.hzMap, err = client.GetMap(meta.HazelcastMap)

	if err != nil {
		return fmt.Errorf("hazelcast error: %v", err)
	}

	return nil
}

// Features returns the features available in this state store.
func (store *Hazelcast) Features() []state.Feature {
	return nil
}

// Set stores value for a key to Hazelcast.
func (store *Hazelcast) Set(ctx context.Context, req *state.SetRequest) error {
	err := state.CheckRequestOptions(req)
	if err != nil {
		return err
	}

	var value string
	b, ok := req.Value.([]byte)
	if ok {
		value = string(b)
	} else {
		value, err = store.json.MarshalToString(req.Value)
		if err != nil {
			return fmt.Errorf("hazelcast error: failed to set key %s: %s", req.Key, err)
		}
	}
	_, err = store.hzMap.Put(req.Key, value)

	if err != nil {
		return fmt.Errorf("hazelcast error: failed to set key %s: %s", req.Key, err)
	}

	return nil
}

// Get retrieves state from Hazelcast with a key.
func (store *Hazelcast) Get(ctx context.Context, req *state.GetRequest) (*state.GetResponse, error) {
	resp, err := store.hzMap.Get(req.Key)
	if err != nil {
		return nil, fmt.Errorf("hazelcast error: failed to get value for %s: %s", req.Key, err)
	}

	// HZ Get API returns nil response if key does not exist in the map
	if resp == nil {
		return &state.GetResponse{}, nil
	}
	value, err := store.json.Marshal(&resp)
	if err != nil {
		return nil, fmt.Errorf("hazelcast error: %v", err)
	}

	return &state.GetResponse{
		Data: value,
	}, nil
}

// Delete performs a delete operation.
func (store *Hazelcast) Delete(ctx context.Context, req *state.DeleteRequest) error {
	err := state.CheckRequestOptions(req.Options)
	if err != nil {
		return err
	}
	err = store.hzMap.Delete(req.Key)
	if err != nil {
		return fmt.Errorf("hazelcast error: failed to delete key - %s", req.Key)
	}

	return nil
}

func (store *Hazelcast) GetComponentMetadata() map[string]string {
	metadataStruct := hazelcastMetadata{}
	metadataInfo := map[string]string{}
	metadata.GetMetadataInfoFromStructType(reflect.TypeOf(metadataStruct), &metadataInfo)
	return metadataInfo
}<|MERGE_RESOLUTION|>--- conflicted
+++ resolved
@@ -14,11 +14,7 @@
 package hazelcast
 
 import (
-<<<<<<< HEAD
 	"context"
-	"errors"
-=======
->>>>>>> a7b49d75
 	"fmt"
 	"reflect"
 	"strings"
