/*
Copyright 2021 The Dapr Authors
Licensed under the Apache License, Version 2.0 (the "License");
you may not use this file except in compliance with the License.
You may obtain a copy of the License at
    http://www.apache.org/licenses/LICENSE-2.0
Unless required by applicable law or agreed to in writing, software
distributed under the License is distributed on an "AS IS" BASIS,
WITHOUT WARRANTIES OR CONDITIONS OF ANY KIND, either express or implied.
See the License for the specific language governing permissions and
limitations under the License.
*/

package kafka

import (
	"context"
	"encoding/binary"
	"errors"
	"fmt"
	"strings"
	"sync"
	"time"

	"github.com/IBM/sarama"
	"github.com/linkedin/goavro/v2"
	"github.com/riferrei/srclient"

	"github.com/dapr/components-contrib/pubsub"
	"github.com/dapr/kit/logger"
	"github.com/dapr/kit/retry"
)

// Kafka allows reading/writing to a Kafka consumer group.
type Kafka struct {
	producer        sarama.SyncProducer
	consumerGroup   string
	brokers         []string
	logger          logger.Logger
	authType        string
	saslUsername    string
	saslPassword    string
	initialOffset   int64
	cg              sarama.ConsumerGroup
	consumer        consumer
	config          *sarama.Config
	subscribeTopics TopicHandlerConfig
	subscribeLock   sync.Mutex

<<<<<<< HEAD
	backOffConfig         retry.Config
	srClient              srclient.ISchemaRegistryClient
	schemaCachingEnabled  bool
	latestSchemaCache     map[string]SchemaCacheEntry
	latestSchemaCacheTTL  time.Duration
	latestSchemaCacheLock sync.RWMutex
=======
	// used for background logic that cannot use the context passed to the Init function
	internalContext       context.Context
	internalContextCancel func()

	backOffConfig retry.Config
>>>>>>> 7d39c464

	// The default value should be true for kafka pubsub component and false for kafka binding component
	// This default value can be overridden by metadata consumeRetryEnabled
	DefaultConsumeRetryEnabled bool
	consumeRetryEnabled        bool
	consumeRetryInterval       time.Duration
}

type SchemaType int

const (
	None SchemaType = iota
	Avro
)

type SchemaCacheEntry struct {
	schema         *srclient.Schema
	codec          *goavro.Codec
	expirationTime time.Time
}

func GetValueSchemaType(metadata map[string]string) (SchemaType, error) {
	schemaTypeStr, ok := metadata[valueSchemaType]
	if ok {
		v, err := parseSchemaType(schemaTypeStr)
		return v, err
	}
	return None, nil
}

func parseSchemaType(sVal string) (SchemaType, error) {
	switch strings.ToLower(sVal) {
	case "avro":
		return Avro, nil
	case "none":
		return None, nil
	default:
		return None, fmt.Errorf("error parsing schema type. '%s' is not a supported value", sVal)
	}
}

func NewKafka(logger logger.Logger) *Kafka {
	return &Kafka{
		logger:          logger,
		subscribeTopics: make(TopicHandlerConfig),
		subscribeLock:   sync.Mutex{},
	}
}

// Init does metadata parsing and connection establishment.
func (k *Kafka) Init(ctx context.Context, metadata map[string]string) error {
	upgradedMetadata, err := k.upgradeMetadata(metadata)
	if err != nil {
		return err
	}

	meta, err := k.getKafkaMetadata(upgradedMetadata)
	if err != nil {
		return err
	}

	// this context can't use the context passed to Init because that context would be cancelled right after Init
	k.internalContext, k.internalContextCancel = context.WithCancel(context.Background())

	k.brokers = meta.internalBrokers
	k.consumerGroup = meta.ConsumerGroup
	k.initialOffset = meta.internalInitialOffset
	k.authType = meta.AuthType

	config := sarama.NewConfig()
	config.Version = meta.internalVersion
	config.Consumer.Offsets.Initial = k.initialOffset
	config.Consumer.Fetch.Min = meta.consumerFetchMin
	config.Consumer.Fetch.Default = meta.consumerFetchDefault
	config.ChannelBufferSize = meta.channelBufferSize

	if meta.ClientID != "" {
		config.ClientID = meta.ClientID
	}

	err = updateTLSConfig(config, meta)
	if err != nil {
		return err
	}

	switch strings.ToLower(k.authType) {
	case oidcAuthType:
		k.logger.Info("Configuring SASL OAuth2/OIDC authentication")
		err = updateOidcAuthInfo(config, meta)
		if err != nil {
			return err
		}
	case passwordAuthType:
		k.logger.Info("Configuring SASL Password authentication")
		k.saslUsername = meta.SaslUsername
		k.saslPassword = meta.SaslPassword
		updatePasswordAuthInfo(config, meta, k.saslUsername, k.saslPassword)
	case mtlsAuthType:
		k.logger.Info("Configuring mTLS authentcation")
		err = updateMTLSAuthInfo(config, meta)
		if err != nil {
			return err
		}
	case certificateAuthType:
		// already handled in updateTLSConfig
	case awsIAMAuthType:
		k.logger.Info("Configuring AWS IAM authentcation")
		err = updateAWSIAMAuthInfo(k.internalContext, config, meta)
		if err != nil {
			return err
		}
	}

	k.config = config
	sarama.Logger = SaramaLogBridge{daprLogger: k.logger}

	k.producer, err = getSyncProducer(*k.config, k.brokers, meta.MaxMessageBytes)
	if err != nil {
		return err
	}

	// Default retry configuration is used if no
	// backOff properties are set.
	if err := retry.DecodeConfigWithPrefix(
		&k.backOffConfig,
		metadata,
		"backOff"); err != nil {
		return err
	}
	k.consumeRetryEnabled = meta.ConsumeRetryEnabled
	k.consumeRetryInterval = meta.ConsumeRetryInterval

	if meta.SchemaRegistryURL != "" {
		k.srClient = srclient.CreateSchemaRegistryClient(meta.SchemaRegistryURL)
		// Empty password is a possibility
		if meta.SchemaRegistryAPIKey != "" {
			k.srClient.SetCredentials(meta.SchemaRegistryAPIKey, meta.SchemaRegistryAPISecret)
		}
		k.srClient.CachingEnabled(meta.SchemaCachingEnabled)
		if meta.SchemaCachingEnabled {
			k.latestSchemaCache = make(map[string]SchemaCacheEntry)
			k.latestSchemaCacheTTL = meta.LatestSchemaCacheTTL
		}
	}
	k.logger.Debug("Kafka message bus initialization complete")

	return nil
}

func (k *Kafka) Close() (err error) {
	k.closeSubscriptionResources()

	if k.producer != nil {
		err = k.producer.Close()
		k.producer = nil
	}

	if k.internalContext != nil {
		k.internalContextCancel()
	}

	return err
}

func getSchemaSubject(topic string) string {
	// For now assumes that subject is named after topic (e.g. `my-topic-value`)
	return fmt.Sprintf("%s-value", topic)
}

func (k *Kafka) DeserializeValue(message *sarama.ConsumerMessage, config SubscriptionHandlerConfig) ([]byte, error) {
	if config.ValueSchemaType == Avro {
		srClient, err := k.getSchemaRegistyClient()
		if err != nil {
			return nil, err
		}

		if len(message.Value) < 5 {
			return nil, fmt.Errorf("value is too short")
		}
		schemaID := binary.BigEndian.Uint32(message.Value[1:5])
		schema, err := srClient.GetSchema(int(schemaID))
		if err != nil {
			return nil, err
		}
		// The data coming through is standard JSON. The version currently supported by srclient doesn't support this yet
		// Use this specific codec instead.
		codec, err := goavro.NewCodecForStandardJSONFull(schema.Schema())
		if err != nil {
			return nil, err
		}
		native, _, err := codec.NativeFromBinary(message.Value[5:])
		if err != nil {
			return nil, err
		}
		value, err := codec.TextualFromNative(nil, native)
		if err != nil {
			return nil, err
		}

		return value, nil
	}
	return message.Value, nil
}

func (k *Kafka) getLatestSchema(topic string) (*srclient.Schema, *goavro.Codec, error) {
	srClient, err := k.getSchemaRegistyClient()
	if err != nil {
		return nil, nil, err
	}

	subject := getSchemaSubject(topic)
	if k.schemaCachingEnabled {
		cacheEntry, ok := k.latestSchemaCache[subject]
		// Cache present and not expired
		if ok && cacheEntry.expirationTime.Compare(time.Now()) < 0 {
			return cacheEntry.schema, cacheEntry.codec, nil
		}
		schema, errSchema := srClient.GetLatestSchema(subject)
		if errSchema != nil {
			return nil, nil, errSchema
		}
		// New JSON standard serialization/Deserialization is not integrated in srclient yet.
		// Since standard json is passed from dapr, it is needed.
		codec, errCodec := goavro.NewCodecForStandardJSONFull(schema.Schema())
		if errCodec != nil {
			return nil, nil, err
		}
		k.latestSchemaCacheLock.Lock()
		k.latestSchemaCache[subject] = SchemaCacheEntry{schema: schema, codec: codec, expirationTime: time.Now().Add(k.latestSchemaCacheTTL)}
		k.latestSchemaCacheLock.Unlock()
		return schema, codec, nil
	}
	schema, err := srClient.GetLatestSchema(getSchemaSubject(topic))
	if err != nil {
		return nil, nil, err
	}
	codec, err := goavro.NewCodecForStandardJSONFull(schema.Schema())
	if err != nil {
		return nil, nil, err
	}

	return schema, codec, nil
}

func (k *Kafka) getSchemaRegistyClient() (srclient.ISchemaRegistryClient, error) {
	if k.srClient == nil {
		return nil, errors.New("schema registry details not set")
	}

	return k.srClient, nil
}

func (k *Kafka) SerializeValue(topic string, data []byte, metadata map[string]string) ([]byte, error) {
	valueSchemaType, err := GetValueSchemaType(metadata)
	if err != nil {
		return nil, err
	}

	if valueSchemaType == Avro {
		schema, codec, err := k.getLatestSchema(topic)
		if err != nil {
			return nil, err
		}

		native, _, err := codec.NativeFromTextual(data)
		if err != nil {
			return nil, err
		}

		valueBytes, err := codec.BinaryFromNative(nil, native)
		if err != nil {
			return nil, err
		}
		schemaIDBytes := make([]byte, 4)
		binary.BigEndian.PutUint32(schemaIDBytes, uint32(schema.ID()))

		var recordValue []byte
		recordValue = append(recordValue, byte(0))
		recordValue = append(recordValue, schemaIDBytes...)
		recordValue = append(recordValue, valueBytes...)
		return recordValue, nil
	}

	return data, nil
}

// EventHandler is the handler used to handle the subscribed event.
type EventHandler func(ctx context.Context, msg *NewEvent) error

// BulkEventHandler is the handler used to handle the subscribed bulk event.
type BulkEventHandler func(ctx context.Context, msg *KafkaBulkMessage) ([]pubsub.BulkSubscribeResponseEntry, error)

// SubscriptionHandlerConfig is the handler and configuration for subscription.
type SubscriptionHandlerConfig struct {
	IsBulkSubscribe bool
	SubscribeConfig pubsub.BulkSubscribeConfig
	BulkHandler     BulkEventHandler
	Handler         EventHandler
	ValueSchemaType SchemaType
}

// NewEvent is an event arriving from a message bus instance.
type NewEvent struct {
	Data        []byte            `json:"data"`
	Topic       string            `json:"topic"`
	Metadata    map[string]string `json:"metadata"`
	ContentType *string           `json:"contentType,omitempty"`
}

// KafkaBulkMessage is a bulk event arriving from a message bus instance.
type KafkaBulkMessage struct {
	Entries  []KafkaBulkMessageEntry `json:"entries"`
	Topic    string                  `json:"topic"`
	Metadata map[string]string       `json:"metadata"`
}

// KafkaBulkMessageEntry is an item contained inside bulk event arriving from a message bus instance.
type KafkaBulkMessageEntry struct {
	EntryId     string            `json:"entryId"` //nolint:stylecheck
	Event       []byte            `json:"event"`
	ContentType string            `json:"contentType,omitempty"`
	Metadata    map[string]string `json:"metadata"`
}<|MERGE_RESOLUTION|>--- conflicted
+++ resolved
@@ -47,20 +47,18 @@
 	subscribeTopics TopicHandlerConfig
 	subscribeLock   sync.Mutex
 
-<<<<<<< HEAD
-	backOffConfig         retry.Config
+  // schema registry settings
 	srClient              srclient.ISchemaRegistryClient
 	schemaCachingEnabled  bool
 	latestSchemaCache     map[string]SchemaCacheEntry
 	latestSchemaCacheTTL  time.Duration
 	latestSchemaCacheLock sync.RWMutex
-=======
+  
 	// used for background logic that cannot use the context passed to the Init function
 	internalContext       context.Context
 	internalContextCancel func()
 
 	backOffConfig retry.Config
->>>>>>> 7d39c464
 
 	// The default value should be true for kafka pubsub component and false for kafka binding component
 	// This default value can be overridden by metadata consumeRetryEnabled
