--- conflicted
+++ resolved
@@ -35,11 +35,8 @@
 	"gopkg.in/yaml.v3"
 
 	"github.com/dapr/components-contrib/bindings"
-<<<<<<< HEAD
+	"github.com/dapr/components-contrib/configuration"
 	daprcrypto "github.com/dapr/components-contrib/crypto"
-=======
-	"github.com/dapr/components-contrib/configuration"
->>>>>>> 46652b69
 	"github.com/dapr/components-contrib/pubsub"
 	"github.com/dapr/components-contrib/secretstores"
 	"github.com/dapr/components-contrib/state"
@@ -61,12 +58,9 @@
 	b_postgres "github.com/dapr/components-contrib/bindings/postgres"
 	b_rabbitmq "github.com/dapr/components-contrib/bindings/rabbitmq"
 	b_redis "github.com/dapr/components-contrib/bindings/redis"
-<<<<<<< HEAD
-	c_jwks "github.com/dapr/components-contrib/crypto/jwks"
-	c_localstorage "github.com/dapr/components-contrib/crypto/localstorage"
-=======
 	c_redis "github.com/dapr/components-contrib/configuration/redis"
->>>>>>> 46652b69
+	cr_jwks "github.com/dapr/components-contrib/crypto/jwks"
+	cr_localstorage "github.com/dapr/components-contrib/crypto/localstorage"
 	p_snssqs "github.com/dapr/components-contrib/pubsub/aws/snssqs"
 	p_eventhubs "github.com/dapr/components-contrib/pubsub/azure/eventhubs"
 	p_servicebusqueues "github.com/dapr/components-contrib/pubsub/azure/servicebus/queues"
@@ -102,11 +96,8 @@
 	s_rethinkdb "github.com/dapr/components-contrib/state/rethinkdb"
 	s_sqlserver "github.com/dapr/components-contrib/state/sqlserver"
 	conf_bindings "github.com/dapr/components-contrib/tests/conformance/bindings"
-<<<<<<< HEAD
+	conf_configuration "github.com/dapr/components-contrib/tests/conformance/configuration"
 	conf_crypto "github.com/dapr/components-contrib/tests/conformance/crypto"
-=======
-	conf_configuration "github.com/dapr/components-contrib/tests/conformance/configuration"
->>>>>>> 46652b69
 	conf_pubsub "github.com/dapr/components-contrib/tests/conformance/pubsub"
 	conf_secret "github.com/dapr/components-contrib/tests/conformance/secretstores"
 	conf_state "github.com/dapr/components-contrib/tests/conformance/state"
@@ -429,34 +420,33 @@
 				wf := loadWorkflow(comp)
 				wfConfig := conf_workflows.NewTestConfig(comp.Component, comp.AllOperations, comp.Operations, comp.Config)
 				conf_workflows.ConformanceTests(t, props, wf, wfConfig)
-<<<<<<< HEAD
 			case "crypto":
 				filepath := fmt.Sprintf("../config/crypto/%s", componentConfigPath)
-=======
+				props, err := tc.loadComponentsAndProperties(t, filepath)
+				if err != nil {
+					t.Errorf("error running conformance test for %s: %s", comp.Component, err)
+					break
+				}
+				component := loadCryptoProvider(comp)
+				require.NotNil(t, component)
+				cryptoConfig, err := conf_crypto.NewTestConfig(comp.Component, comp.AllOperations, comp.Operations, comp.Config)
+				if err != nil {
+					t.Errorf("error running conformance test for %s: %s", comp.Component, err)
+					break
+				}
+				conf_crypto.ConformanceTests(t, props, component, cryptoConfig)
 			case "configuration":
 				filepath := fmt.Sprintf("../config/configuration/%s", componentConfigPath)
->>>>>>> 46652b69
 				props, err := tc.loadComponentsAndProperties(t, filepath)
 				if err != nil {
 					t.Errorf("error running conformance test for %s: %s", comp.Component, err)
 					break
 				}
-<<<<<<< HEAD
-				component := loadCryptoProvider(comp)
-				assert.NotNil(t, component)
-				cryptoConfig, err := conf_crypto.NewTestConfig(comp.Component, comp.AllOperations, comp.Operations, comp.Config)
-				if err != nil {
-					t.Errorf("error running conformance test for %s: %s", comp.Component, err)
-					break
-				}
-				conf_crypto.ConformanceTests(t, props, component, cryptoConfig)
-=======
 				store, updater := loadConfigurationStore(comp)
-				assert.NotNil(t, store)
-				assert.NotNil(t, updater)
+				require.NotNil(t, store)
+				require.NotNil(t, updater)
 				configurationConfig := conf_configuration.NewTestConfig(comp.Component, comp.AllOperations, comp.Operations, comp.Config)
 				conf_configuration.ConformanceTests(t, props, store, updater, configurationConfig)
->>>>>>> 46652b69
 			default:
 				t.Errorf("unknown component type %s", tc.ComponentType)
 			}
@@ -550,9 +540,9 @@
 	var component daprcrypto.SubtleCrypto
 	switch tc.Component {
 	case "localstorage":
-		component = c_localstorage.NewLocalStorageCrypto(testLogger)
+		component = cr_localstorage.NewLocalStorageCrypto(testLogger)
 	case "jwks":
-		component = c_jwks.NewJWKSCrypto(testLogger)
+		component = cr_jwks.NewJWKSCrypto(testLogger)
 	default:
 		return nil
 	}
