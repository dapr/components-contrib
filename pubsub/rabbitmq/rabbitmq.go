package rabbitmq

import (
	"context"
	"errors"
	"fmt"
	"strconv"
	"strings"
	"sync"
	"time"

	"github.com/streadway/amqp"

	"github.com/dapr/components-contrib/pubsub"
	"github.com/dapr/kit/logger"
	"github.com/dapr/kit/retry"
)

const (
	fanoutExchangeKind              = "fanout"
	logMessagePrefix                = "rabbitmq pub/sub:"
	errorMessagePrefix              = "rabbitmq pub/sub error:"
	errorChannelNotInitialized      = "channel not initialized"
	errorChannelConnection          = "channel/connection is not open"
	defaultDeadLetterExchangeFormat = "dlx-%s"
	defaultDeadLetterQueueFormat    = "dlq-%s"

	metadataHostKey              = "host"
	metadataConsumerIDKey        = "consumerID"
	metadataDurable              = "durable"
	metadataDeleteWhenUnusedKey  = "deletedWhenUnused"
	metadataAutoAckKey           = "autoAck"
	metadataDeliveryModeKey      = "deliveryMode"
	metadataRequeueInFailureKey  = "requeueInFailure"
	metadataReconnectWaitSeconds = "reconnectWaitSeconds"
	metadataEnableDeadLetter     = "enableDeadLetter"
	metadataMaxLen               = "maxLen"
	metadataMaxLenBytes          = "maxLenBytes"

	defaultReconnectWaitSeconds = 3
<<<<<<< HEAD
=======
	publishMaxRetries           = 3
	publishRetryWaitSeconds     = 2
>>>>>>> 5b85abfb
	metadataPrefetchCount       = "prefetchCount"

	argQueueMode          = "x-queue-mode"
	argMaxLength          = "x-max-length"
	argMaxLengthBytes     = "x-max-length-bytes"
	argDeadLetterExchange = "x-dead-letter-exchange"
	queueModeLazy         = "lazy"
)

// RabbitMQ allows sending/receiving messages in pub/sub format.
type rabbitMQ struct {
	connection        rabbitMQConnectionBroker
	channel           rabbitMQChannelBroker
	channelMutex      sync.RWMutex
	connectionCount   int
	stopped           bool
	metadata          *metadata
	declaredExchanges map[string]bool

	connectionDial func(host string) (rabbitMQConnectionBroker, rabbitMQChannelBroker, error)

	logger        logger.Logger
	backOffConfig retry.Config
	ctx           context.Context
	cancel        context.CancelFunc
}

// interface used to allow unit testing.
type rabbitMQChannelBroker interface {
	Publish(exchange string, key string, mandatory bool, immediate bool, msg amqp.Publishing) error
	QueueDeclare(name string, durable bool, autoDelete bool, exclusive bool, noWait bool, args amqp.Table) (amqp.Queue, error)
	QueueBind(name string, key string, exchange string, noWait bool, args amqp.Table) error
	Consume(queue string, consumer string, autoAck bool, exclusive bool, noLocal bool, noWait bool, args amqp.Table) (<-chan amqp.Delivery, error)
	Nack(tag uint64, multiple bool, requeue bool) error
	Ack(tag uint64, multiple bool) error
	ExchangeDeclare(name string, kind string, durable bool, autoDelete bool, internal bool, noWait bool, args amqp.Table) error
	Qos(prefetchCount, prefetchSize int, global bool) error
	Close() error
}

// interface used to allow unit testing.
type rabbitMQConnectionBroker interface {
	Close() error
}

// NewRabbitMQ creates a new RabbitMQ pub/sub.
func NewRabbitMQ(logger logger.Logger) pubsub.PubSub {
	return &rabbitMQ{
		declaredExchanges: make(map[string]bool),
		stopped:           false,
		logger:            logger,
		connectionDial:    dial,
	}
}

func dial(host string) (rabbitMQConnectionBroker, rabbitMQChannelBroker, error) {
	conn, err := amqp.Dial(host)
	if err != nil {
		return nil, nil, err
	}

	ch, err := conn.Channel()
	if err != nil {
		conn.Close()
		return nil, nil, err
	}

	return conn, ch, nil
}

// Init does metadata parsing and connection creation.
func (r *rabbitMQ) Init(metadata pubsub.Metadata) error {
	meta, err := createMetadata(metadata)
	if err != nil {
		return err
	}

	// Default retry configuration is used if no backOff properties are set.
	// backOff max retry config is set to 0, which means not to retry by default.
	r.backOffConfig = retry.DefaultConfigWithNoRetry()
	if err := retry.DecodeConfigWithPrefix(
		&r.backOffConfig,
		metadata.Properties,
		"backOff"); err != nil {
		return err
	}

	r.ctx, r.cancel = context.WithCancel(context.Background())
	r.metadata = meta
	r.reconnect(0)
	// We do not return error on reconnect because it can cause problems if init() happens
	// right at the restart window for service. So, we try it now but there is logic in the
	// code to reconnect as many times as needed.
	return nil
}

func (r *rabbitMQ) reconnect(connectionCount int) error {
	r.channelMutex.Lock()
	defer r.channelMutex.Unlock()

	return r.doReconnect(connectionCount)
}

// this function call should be wrapped by channelMutex.
func (r *rabbitMQ) doReconnect(connectionCount int) error {
	if r.stopped {
		// Do not reconnect on stopped service.
		return errors.New("cannot connect after component is stopped")
	}

	r.logger.Infof("%s connectionCount: current=%d reference=%d", logMessagePrefix, r.connectionCount, connectionCount)
	if connectionCount != r.connectionCount {
		// Reconnection request is old.
		r.logger.Infof("%s stale reconnect attempt", logMessagePrefix)

		return nil
	}

	err := r.reset()
	if err != nil {
		return err
	}

	r.connection, r.channel, err = r.connectionDial(r.metadata.host)
	if err != nil {
		r.reset()

		return err
	}

	r.connectionCount++

	r.logger.Infof("%s connected with connectionCount=%d", logMessagePrefix, r.connectionCount)

	return nil
}

func (r *rabbitMQ) publishSync(req *pubsub.PublishRequest) (rabbitMQChannelBroker, int, error) {
	r.channelMutex.Lock()
	defer r.channelMutex.Unlock()

	if r.channel == nil {
		return r.channel, r.connectionCount, errors.New(errorChannelNotInitialized)
	}

	if err := r.ensureExchangeDeclared(r.channel, req.Topic); err != nil {
		r.logger.Errorf("%s publishing to %s failed in ensureExchangeDeclared: %v", logMessagePrefix, req.Topic, err)
<<<<<<< HEAD

		return r.channel, r.connectionCount, err
	}

=======

		return r.channel, r.connectionCount, err
	}

>>>>>>> 5b85abfb
	if err := r.channel.Publish(req.Topic, "", false, false, amqp.Publishing{
		ContentType:  "text/plain",
		Body:         req.Data,
		DeliveryMode: r.metadata.deliveryMode,
	}); err != nil {
		r.logger.Errorf("%s publishing to %s failed in channel.Publish: %v", logMessagePrefix, req.Topic, err)
<<<<<<< HEAD

		return r.channel, r.connectionCount, err
	}

	return r.channel, r.connectionCount, nil
}

func (r *rabbitMQ) Publish(req *pubsub.PublishRequest) error {
	r.logger.Debugf("%s publishing message to %s", logMessagePrefix, req.Topic)

	channel, connectionCount, err := r.publishSync(req)
	if err != nil {
=======

		return r.channel, r.connectionCount, err
	}

	return r.channel, r.connectionCount, nil
}

func (r *rabbitMQ) Publish(req *pubsub.PublishRequest) error {
	r.logger.Debugf("%s publishing message to %s", logMessagePrefix, req.Topic)

	attempt := 0
	for {
		attempt++
		channel, connectionCount, err := r.publishSync(req)
		if err == nil {
			return nil
		}
		if attempt >= publishMaxRetries {
			r.logger.Errorf("%s publishing failed: %v", logMessagePrefix, err)
			return err
		}
>>>>>>> 5b85abfb
		if mustReconnect(channel, err) {
			r.logger.Warnf("%s publisher is reconnecting in %s ...", logMessagePrefix, r.metadata.reconnectWait.String())
			time.Sleep(r.metadata.reconnectWait)
			r.reconnect(connectionCount)
		} else {
			r.logger.Warnf("%s publishing attempt (%d/%d) failed: %v", logMessagePrefix, attempt, publishMaxRetries, err)
			time.Sleep(publishRetryWaitSeconds * time.Second)
		}
	}
}

func (r *rabbitMQ) Subscribe(req pubsub.SubscribeRequest, handler pubsub.Handler) error {
	if r.metadata.consumerID == "" {
		return errors.New("consumerID is required for subscriptions")
	}

	queueName := fmt.Sprintf("%s-%s", r.metadata.consumerID, req.Topic)
	r.logger.Infof("%s subscribe to topic/queue '%s/%s'", logMessagePrefix, req.Topic, queueName)

	ackCh := make(chan struct{}, 1)
	ctx, cancel := context.WithTimeout(r.ctx, time.Minute)
	defer cancel()

	go r.subscribeForever(req, queueName, handler, ackCh)

	select {
	case <-ctx.Done():
		return fmt.Errorf("failed to subscribe to %s", queueName)
	case <-ackCh:
		return nil
	}
}

// this function call should be wrapped by channelMutex.
func (r *rabbitMQ) prepareSubscription(channel rabbitMQChannelBroker, req pubsub.SubscribeRequest, queueName string) (*amqp.Queue, error) {
	err := r.ensureExchangeDeclared(channel, req.Topic)
	if err != nil {
		r.logger.Errorf("%s prepareSubscription for topic/queue '%s/%s' failed in ensureExchangeDeclared: %v", logMessagePrefix, req.Topic, queueName, err)

		return nil, err
	}

	r.logger.Infof("%s declaring queue '%s'", logMessagePrefix, queueName)
	var args amqp.Table
	if r.metadata.enableDeadLetter {
		// declare dead letter exchange
		dlxName := fmt.Sprintf(defaultDeadLetterExchangeFormat, queueName)
		dlqName := fmt.Sprintf(defaultDeadLetterQueueFormat, queueName)
		err = r.ensureExchangeDeclared(channel, dlxName)
		if err != nil {
			r.logger.Errorf("%s prepareSubscription for topic/queue '%s/%s' failed in ensureExchangeDeclared: %v", logMessagePrefix, req.Topic, dlqName, err)

			return nil, err
		}
		var q amqp.Queue
		dlqArgs := r.metadata.formatQueueDeclareArgs(nil)
		// dead letter queue use lazy mode, keeping as many messages as possible on disk to reduce RAM usage
		dlqArgs[argQueueMode] = queueModeLazy
		q, err = channel.QueueDeclare(dlqName, true, r.metadata.deleteWhenUnused, false, false, dlqArgs)
		if err != nil {
			r.logger.Errorf("%s prepareSubscription for topic/queue '%s/%s' failed in channel.QueueDeclare: %v", logMessagePrefix, req.Topic, dlqName, err)

			return nil, err
		}
		err = channel.QueueBind(q.Name, "", dlxName, false, nil)
		if err != nil {
			r.logger.Errorf("%s prepareSubscription for topic/queue '%s/%s' failed in channel.QueueBind: %v", logMessagePrefix, req.Topic, dlqName, err)

			return nil, err
		}
		r.logger.Infof("%s declared dead letter exchange for queue '%s' bind dead letter queue '%s' to dead letter exchange '%s'", logMessagePrefix, queueName, dlqName, dlxName)
		args = amqp.Table{argDeadLetterExchange: dlxName}
	}
	args = r.metadata.formatQueueDeclareArgs(args)
	q, err := channel.QueueDeclare(queueName, r.metadata.durable, r.metadata.deleteWhenUnused, false, false, args)
	if err != nil {
		r.logger.Errorf("%s prepareSubscription for topic/queue '%s/%s' failed in channel.QueueDeclare: %v", logMessagePrefix, req.Topic, queueName, err)

		return nil, err
	}

	if r.metadata.prefetchCount > 0 {
		r.logger.Infof("%s setting prefetch count to %s", logMessagePrefix, strconv.Itoa(int(r.metadata.prefetchCount)))
		err = channel.Qos(int(r.metadata.prefetchCount), 0, false)
		if err != nil {
			r.logger.Errorf("%s prepareSubscription for topic/queue '%s/%s' failed in channel.Qos: %v", logMessagePrefix, req.Topic, queueName, err)

			return nil, err
		}
	}

	r.logger.Infof("%s binding queue '%s' to exchange '%s'", logMessagePrefix, q.Name, req.Topic)
	err = channel.QueueBind(q.Name, "", req.Topic, false, nil)
	if err != nil {
		r.logger.Errorf("%s prepareSubscription for topic/queue '%s/%s' failed in channel.QueueBind: %v", logMessagePrefix, req.Topic, queueName, err)

		return nil, err
	}

	return &q, nil
}

func (r *rabbitMQ) ensureSubscription(req pubsub.SubscribeRequest, queueName string) (rabbitMQChannelBroker, int, *amqp.Queue, error) {
	r.channelMutex.RLock()
	defer r.channelMutex.RUnlock()

	if r.channel == nil {
		return nil, 0, nil, errors.New(errorChannelNotInitialized)
	}

	q, err := r.prepareSubscription(r.channel, req, queueName)

	return r.channel, r.connectionCount, q, err
}
<<<<<<< HEAD

func (r *rabbitMQ) subscribeForever(req pubsub.SubscribeRequest, queueName string, handler pubsub.Handler, ackCh chan struct{}) {
	// one-time notification on successful subscribe
	var subscribed bool

=======

func (r *rabbitMQ) subscribeForever(req pubsub.SubscribeRequest, queueName string, handler pubsub.Handler, ackCh chan struct{}) {
	// one-time notification on successful subscribe
	var subscribed bool

>>>>>>> 5b85abfb
	for {
		var (
			err             error
			errFuncName     string
			connectionCount int
			channel         rabbitMQChannelBroker
			q               *amqp.Queue
			msgs            <-chan amqp.Delivery
		)
		for {
			channel, connectionCount, q, err = r.ensureSubscription(req, queueName)
			if err != nil {
				errFuncName = "ensureSubscription"
				break
			}

			msgs, err = channel.Consume(
				q.Name,
				queueName,          // consumerId
				r.metadata.autoAck, // autoAck
				false,              // exclusive
				false,              // noLocal
				false,              // noWait
				nil,
			)
			if err != nil {
				errFuncName = "channel.Consume"
				break
			}

			if !subscribed {
				subscribed = true
				ackCh <- struct{}{}
				ackCh = nil
			}

			err = r.listenMessages(channel, msgs, req.Topic, handler)
			if err != nil {
				errFuncName = "listenMessages"
				break
			}
		}

		if r.isStopped() {
			r.logger.Infof("%s subscriber for %s is stopped", logMessagePrefix, queueName)

			return
		}

		// print the error if the subscriber is running.
		if err != nil {
			r.logger.Errorf("%s error in subscriber for %s in %s: %v", logMessagePrefix, queueName, errFuncName, err)
		}

		if mustReconnect(channel, err) {
			r.logger.Warnf("%s subscriber is reconnecting in %s ...", logMessagePrefix, r.metadata.reconnectWait.String())
			time.Sleep(r.metadata.reconnectWait)
			r.reconnect(connectionCount)
		}
	}
}

func (r *rabbitMQ) listenMessages(channel rabbitMQChannelBroker, msgs <-chan amqp.Delivery, topic string, handler pubsub.Handler) error {
	var err error
	for d := range msgs {
		switch r.metadata.concurrency {
		case pubsub.Single:
			err = r.handleMessage(channel, d, topic, handler)
		case pubsub.Parallel:
			go func(channel rabbitMQChannelBroker, d amqp.Delivery, topic string, handler pubsub.Handler) {
				err = r.handleMessage(channel, d, topic, handler)
			}(channel, d, topic, handler)
		}
		if (err != nil) && mustReconnect(channel, err) {
			return err
		}
	}

	return nil
}

func (r *rabbitMQ) handleMessage(channel rabbitMQChannelBroker, d amqp.Delivery, topic string, handler pubsub.Handler) error {
	pubsubMsg := &pubsub.NewMessage{
		Data:  d.Body,
		Topic: topic,
	}

	b := r.backOffConfig.NewBackOffWithContext(r.ctx)
	err := retry.NotifyRecover(func() error {
		return handler(r.ctx, pubsubMsg)
	}, b, func(err error, d time.Duration) {
		r.logger.Errorf("%s error handling message from topic '%s', %s", logMessagePrefix, topic, err)
	}, func() {
		r.logger.Infof("%s successfully processed message after it previously failed from topic '%s'", logMessagePrefix, topic)
	})

	//nolint:nestif
	// if message is not auto acked we need to ack/nack
	if !r.metadata.autoAck {
		if err != nil {
			requeue := r.metadata.requeueInFailure && !d.Redelivered

			r.logger.Debugf("%s nacking message '%s' from topic '%s', requeue=%t", logMessagePrefix, d.MessageId, topic, requeue)
			if err = d.Nack(false, requeue); err != nil {
				r.logger.Errorf("%s error nacking message '%s' from topic '%s', %s", logMessagePrefix, d.MessageId, topic, err)
			}
		} else {
			r.logger.Debugf("%s acking message '%s' from topic '%s'", logMessagePrefix, d.MessageId, topic)
			if err = d.Ack(false); err != nil {
				r.logger.Errorf("%s error acking message '%s' from topic '%s', %s", logMessagePrefix, d.MessageId, topic, err)
			}
		}
	}

	return err
}

// this function call should be wrapped by channelMutex.
func (r *rabbitMQ) ensureExchangeDeclared(channel rabbitMQChannelBroker, exchange string) error {
	if !r.containsExchange(exchange) {
		r.logger.Debugf("%s declaring exchange '%s' of kind '%s'", logMessagePrefix, exchange, fanoutExchangeKind)
		err := channel.ExchangeDeclare(exchange, fanoutExchangeKind, true, false, false, false, nil)
		if err != nil {
			r.logger.Errorf("%s ensureExchangeDeclared: channel.ExchangeDeclare failed: %v", logMessagePrefix, err)

			return err
		}

		r.putExchange(exchange)
	}

	return nil
}

// this function call should be wrapped by channelMutex.
func (r *rabbitMQ) containsExchange(exchange string) bool {
	_, exists := r.declaredExchanges[exchange]

	return exists
}

// this function call should be wrapped by channelMutex.
func (r *rabbitMQ) putExchange(exchange string) {
	r.declaredExchanges[exchange] = true
}

// this function call should be wrapped by channelMutex.
func (r *rabbitMQ) reset() (err error) {
	if len(r.declaredExchanges) > 0 {
		r.declaredExchanges = make(map[string]bool)
	}

	if r.channel != nil {
		if err = r.channel.Close(); err != nil {
			r.logger.Errorf("%s reset: channel.Close() failed: %v", logMessagePrefix, err)
		}
		r.channel = nil
	}
	if r.connection != nil {
		if err2 := r.connection.Close(); err2 != nil {
			r.logger.Errorf("%s reset: connection.Close() failed: %v", logMessagePrefix, err2)
			if err == nil {
				err = err2
			}
		}
		r.connection = nil
	}

	return
}

func (r *rabbitMQ) isStopped() bool {
	r.channelMutex.RLock()
	defer r.channelMutex.RUnlock()

	return r.stopped
}

func (r *rabbitMQ) Close() error {
	r.channelMutex.Lock()
	defer r.channelMutex.Unlock()

	err := r.reset()
	r.stopped = true
	r.cancel()

	return err
}

func (r *rabbitMQ) Features() []pubsub.Feature {
	return nil
}

func mustReconnect(channel rabbitMQChannelBroker, err error) bool {
	if channel == nil {
		return true
	}

	if err == nil {
		return false
	}

	return strings.Contains(err.Error(), errorChannelConnection)
}<|MERGE_RESOLUTION|>--- conflicted
+++ resolved
@@ -38,11 +38,8 @@
 	metadataMaxLenBytes          = "maxLenBytes"
 
 	defaultReconnectWaitSeconds = 3
-<<<<<<< HEAD
-=======
 	publishMaxRetries           = 3
 	publishRetryWaitSeconds     = 2
->>>>>>> 5b85abfb
 	metadataPrefetchCount       = "prefetchCount"
 
 	argQueueMode          = "x-queue-mode"
@@ -190,37 +187,16 @@
 
 	if err := r.ensureExchangeDeclared(r.channel, req.Topic); err != nil {
 		r.logger.Errorf("%s publishing to %s failed in ensureExchangeDeclared: %v", logMessagePrefix, req.Topic, err)
-<<<<<<< HEAD
 
 		return r.channel, r.connectionCount, err
 	}
 
-=======
-
-		return r.channel, r.connectionCount, err
-	}
-
->>>>>>> 5b85abfb
 	if err := r.channel.Publish(req.Topic, "", false, false, amqp.Publishing{
 		ContentType:  "text/plain",
 		Body:         req.Data,
 		DeliveryMode: r.metadata.deliveryMode,
 	}); err != nil {
 		r.logger.Errorf("%s publishing to %s failed in channel.Publish: %v", logMessagePrefix, req.Topic, err)
-<<<<<<< HEAD
-
-		return r.channel, r.connectionCount, err
-	}
-
-	return r.channel, r.connectionCount, nil
-}
-
-func (r *rabbitMQ) Publish(req *pubsub.PublishRequest) error {
-	r.logger.Debugf("%s publishing message to %s", logMessagePrefix, req.Topic)
-
-	channel, connectionCount, err := r.publishSync(req)
-	if err != nil {
-=======
 
 		return r.channel, r.connectionCount, err
 	}
@@ -242,7 +218,6 @@
 			r.logger.Errorf("%s publishing failed: %v", logMessagePrefix, err)
 			return err
 		}
->>>>>>> 5b85abfb
 		if mustReconnect(channel, err) {
 			r.logger.Warnf("%s publisher is reconnecting in %s ...", logMessagePrefix, r.metadata.reconnectWait.String())
 			time.Sleep(r.metadata.reconnectWait)
@@ -357,19 +332,11 @@
 
 	return r.channel, r.connectionCount, q, err
 }
-<<<<<<< HEAD
 
 func (r *rabbitMQ) subscribeForever(req pubsub.SubscribeRequest, queueName string, handler pubsub.Handler, ackCh chan struct{}) {
 	// one-time notification on successful subscribe
 	var subscribed bool
 
-=======
-
-func (r *rabbitMQ) subscribeForever(req pubsub.SubscribeRequest, queueName string, handler pubsub.Handler, ackCh chan struct{}) {
-	// one-time notification on successful subscribe
-	var subscribed bool
-
->>>>>>> 5b85abfb
 	for {
 		var (
 			err             error
