/*
Copyright 2021 The Dapr Authors
Licensed under the Apache License, Version 2.0 (the "License");
you may not use this file except in compliance with the License.
You may obtain a copy of the License at
    http://www.apache.org/licenses/LICENSE-2.0
Unless required by applicable law or agreed to in writing, software
distributed under the License is distributed on an "AS IS" BASIS,
WITHOUT WARRANTIES OR CONDITIONS OF ANY KIND, either express or implied.
See the License for the specific language governing permissions and
limitations under the License.
*/

package jetstream

import (
	"reflect"
	"testing"
	"time"

	"github.com/nats-io/nats.go"

	mdata "github.com/dapr/components-contrib/metadata"
	"github.com/dapr/components-contrib/pubsub"
	"github.com/nats-io/nats.go"
)

func TestParseMetadata(t *testing.T) {
	testCases := []struct {
		desc      string
		input     pubsub.Metadata
		want      metadata
		expectErr bool
	}{
		{
			desc: "Valid Metadata",
			input: pubsub.Metadata{Base: mdata.Base{
				Properties: map[string]string{
					"natsURL":        "nats://localhost:4222",
					"name":           "myName",
					"durableName":    "myDurable",
					"queueGroupName": "myQueue",
					"startSequence":  "1",
					"startTime":      "1629328511",
					"flowControl":    "true",
					"ackWait":        "2s",
					"maxDeliver":     "10",
					"backOff":        "500ms, 2s, 10s",
					"maxAckPending":  "5000",
					"replicas":       "3",
					"memoryStorage":  "true",
					"rateLimit":      "20000",
					"hearbeat":       "1s",
				},
			}},
			want: metadata{
				natsURL:        "nats://localhost:4222",
				name:           "myName",
				durableName:    "myDurable",
				queueGroupName: "myQueue",
				startSequence:  1,
				startTime:      time.Unix(1629328511, 0),
				flowControl:    true,
				ackWait:        2 * time.Second,
				maxDeliver:     10,
				backOff:        []time.Duration{time.Millisecond * 500, time.Second * 2, time.Second * 10},
				maxAckPending:  5000,
				replicas:       3,
				memoryStorage:  true,
				rateLimit:      20000,
				hearbeat:       time.Second * 1,
<<<<<<< HEAD
				deliverPolicy:  nats.DeliverAllPolicy,
=======
				ackPolicy:      nats.AckExplicitPolicy,
>>>>>>> c5c985a6
			},
			expectErr: false,
		},
		{
			desc: "Valid Metadata with token",
			input: pubsub.Metadata{Base: mdata.Base{
				Properties: map[string]string{
					"natsURL":        "nats://localhost:4222",
					"name":           "myName",
					"durableName":    "myDurable",
					"queueGroupName": "myQueue",
					"startTime":      "1629328511",
					"flowControl":    "true",
					"ackWait":        "2s",
					"maxDeliver":     "10",
					"backOff":        "500ms, 2s, 10s",
					"maxAckPending":  "5000",
					"replicas":       "3",
					"memoryStorage":  "true",
					"rateLimit":      "20000",
					"hearbeat":       "1s",
					"token":          "myToken",
<<<<<<< HEAD
					"deliverPolicy":  "sequence",
					"startSequence":  "5",
=======
					"ackPolicy":      "all",
>>>>>>> c5c985a6
				},
			}},
			want: metadata{
				natsURL:        "nats://localhost:4222",
				name:           "myName",
				durableName:    "myDurable",
				queueGroupName: "myQueue",
				startSequence:  5,
				startTime:      time.Unix(1629328511, 0),
				flowControl:    true,
				ackWait:        2 * time.Second,
				maxDeliver:     10,
				backOff:        []time.Duration{time.Millisecond * 500, time.Second * 2, time.Second * 10},
				maxAckPending:  5000,
				replicas:       3,
				memoryStorage:  true,
				rateLimit:      20000,
				hearbeat:       time.Second * 1,
				token:          "myToken",
<<<<<<< HEAD
				deliverPolicy:  nats.DeliverByStartSequencePolicy,
=======
				ackPolicy:      nats.AckAllPolicy,
>>>>>>> c5c985a6
			},
			expectErr: false,
		},
		{
			desc: "Invalid metadata with missing seed key",
			input: pubsub.Metadata{Base: mdata.Base{
				Properties: map[string]string{
					"natsURL":        "nats://localhost:4222",
					"name":           "myName",
					"durableName":    "myDurable",
					"queueGroupName": "myQueue",
					"startSequence":  "1",
					"startTime":      "1629328511",
					"flowControl":    "true",
					"jwt":            "eyJhbGciOiJIUzI1NiIsInR5cCI6IkpXVCJ9.eyJzdWIiOiIxMjM0NTY3ODkwIiwibmFtZSI6IkpvaG4gRG9lIiwiaWF0IjoxNTE2MjM5MDIyfQ.SflKxwRJSMeKKF2QT4fwpMeJf36POk6yJV_adQssw5c",
				},
			}},
			want:      metadata{},
			expectErr: true,
		},
		{
			desc: "Invalid metadata with missing jwt",
			input: pubsub.Metadata{Base: mdata.Base{
				Properties: map[string]string{
					"natsURL":        "nats://localhost:4222",
					"name":           "myName",
					"durableName":    "myDurable",
					"queueGroupName": "myQueue",
					"startSequence":  "1",
					"startTime":      "1629328511",
					"flowControl":    "true",
					"seedKey":        "SUACS34K232OKPRDOMKC6QEWXWUDJTT6R6RZM2WPMURUS5Z3POU7BNIL4Y",
				},
			}},
			want:      metadata{},
			expectErr: true,
		},
		{
			desc: "Invalid metadata with missing tls client key",
			input: pubsub.Metadata{Base: mdata.Base{
				Properties: map[string]string{
					"natsURL":         "nats://localhost:4222",
					"name":            "myName",
					"durableName":     "myDurable",
					"queueGroupName":  "myQueue",
					"startSequence":   "1",
					"startTime":       "1629328511",
					"flowControl":     "true",
					"tls_client_cert": "/path/to/tls.pem",
				},
			}},
			want:      metadata{},
			expectErr: true,
		},
		{
			desc: "Invalid metadata with missing tls client",
			input: pubsub.Metadata{Base: mdata.Base{
				Properties: map[string]string{
					"natsURL":        "nats://localhost:4222",
					"name":           "myName",
					"durableName":    "myDurable",
					"queueGroupName": "myQueue",
					"startSequence":  "1",
					"startTime":      "1629328511",
					"flowControl":    "true",
					"tls_client_key": "/path/to/tls.key",
				},
			}},
			want:      metadata{},
			expectErr: true,
		},
	}
	for _, tC := range testCases {
		t.Run(tC.desc, func(t *testing.T) {
			got, err := parseMetadata(tC.input)
			if !tC.expectErr && err != nil {
				t.Fatal(err)
			}
			if tC.expectErr && err == nil {
				t.Fatal(err)
			}
			if !reflect.DeepEqual(got, tC.want) {
				t.Fatalf("unexpected metadata: got=%v, want=%v", got, tC.want)
			}
		})
	}
}<|MERGE_RESOLUTION|>--- conflicted
+++ resolved
@@ -22,7 +22,6 @@
 
 	mdata "github.com/dapr/components-contrib/metadata"
 	"github.com/dapr/components-contrib/pubsub"
-	"github.com/nats-io/nats.go"
 )
 
 func TestParseMetadata(t *testing.T) {
@@ -69,11 +68,8 @@
 				memoryStorage:  true,
 				rateLimit:      20000,
 				hearbeat:       time.Second * 1,
-<<<<<<< HEAD
 				deliverPolicy:  nats.DeliverAllPolicy,
-=======
 				ackPolicy:      nats.AckExplicitPolicy,
->>>>>>> c5c985a6
 			},
 			expectErr: false,
 		},
@@ -96,12 +92,9 @@
 					"rateLimit":      "20000",
 					"hearbeat":       "1s",
 					"token":          "myToken",
-<<<<<<< HEAD
 					"deliverPolicy":  "sequence",
 					"startSequence":  "5",
-=======
 					"ackPolicy":      "all",
->>>>>>> c5c985a6
 				},
 			}},
 			want: metadata{
@@ -121,11 +114,8 @@
 				rateLimit:      20000,
 				hearbeat:       time.Second * 1,
 				token:          "myToken",
-<<<<<<< HEAD
 				deliverPolicy:  nats.DeliverByStartSequencePolicy,
-=======
 				ackPolicy:      nats.AckAllPolicy,
->>>>>>> c5c985a6
 			},
 			expectErr: false,
 		},
