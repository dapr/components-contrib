--- conflicted
+++ resolved
@@ -60,14 +60,6 @@
     type: number
     default: '5'
     example: '5'
-<<<<<<< HEAD
-  - name: ackDeadline
-    description: |
-      Message acknowledgement duration deadline.
-      Allows users to specify a custom message acknowledgment deadline after which a redelivery of the message will be performed if the message was not acknowledged.
-    default: '20s'
-    example: '1m'
-=======
   - name: maxOutstandingMessages
     description: |
       Maximum number of messages a GCP streaming-pull connection is allowed to have outstanding
@@ -83,4 +75,9 @@
       Max number of concurrent streaming-pull connections to maintain
     type: number
     example: '10'
->>>>>>> bf07ca50
+  - name: ackDeadline
+    description: |
+      Message acknowledgement duration deadline.
+      Allows users to specify a custom message acknowledgment deadline after which a redelivery of the message will be performed if the message was not acknowledged.
+    default: '20s'
+    example: '1m'