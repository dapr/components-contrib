--- conflicted
+++ resolved
@@ -15,10 +15,7 @@
 
 import (
 	"context"
-<<<<<<< HEAD
 	"database/sql"
-=======
->>>>>>> 83b82a8e
 
 	"github.com/dapr/components-contrib/state"
 )
