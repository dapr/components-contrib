package rabbitmq

import (
	"fmt"
	"strconv"
	"time"

	"github.com/streadway/amqp"

	"github.com/dapr/components-contrib/pubsub"
)

type metadata struct {
	consumerID       string
	host             string
<<<<<<< HEAD
	enableDeadLetter bool
=======
	durable          bool
>>>>>>> 494596be
	deleteWhenUnused bool
	autoAck          bool
	requeueInFailure bool
	deliveryMode     uint8 // Transient (0 or 1) or Persistent (2)
	prefetchCount    uint8 // Prefetch deactivated if 0
	reconnectWait    time.Duration
	concurrency      pubsub.ConcurrencyMode
	maxLen           int64
	maxLenBytes      int64
}

// createMetadata creates a new instance from the pubsub metadata.
func createMetadata(pubSubMetadata pubsub.Metadata) (*metadata, error) {
	result := metadata{
		durable:          true,
		deleteWhenUnused: true,
		autoAck:          false,
		reconnectWait:    time.Duration(defaultReconnectWaitSeconds) * time.Second,
	}

	if val, found := pubSubMetadata.Properties[metadataHostKey]; found && val != "" {
		result.host = val
	} else {
		return &result, fmt.Errorf("%s missing RabbitMQ host", errorMessagePrefix)
	}

	if val, found := pubSubMetadata.Properties[metadataConsumerIDKey]; found && val != "" {
		result.consumerID = val
	}

	if val, found := pubSubMetadata.Properties[metadataDeliveryModeKey]; found && val != "" {
		if intVal, err := strconv.Atoi(val); err == nil {
			if intVal < 0 || intVal > 2 {
				return &result, fmt.Errorf("%s invalid RabbitMQ delivery mode, accepted values are between 0 and 2", errorMessagePrefix)
			}
			result.deliveryMode = uint8(intVal)
		}
	}

<<<<<<< HEAD
	if val, found := pubSubMetadata.Properties[metadataEnableDeadLetter]; found && val != "" {
		if boolVal, err := strconv.ParseBool(val); err == nil {
			result.enableDeadLetter = boolVal
=======
	if val, found := pubSubMetadata.Properties[metadataDurable]; found && val != "" {
		if boolVal, err := strconv.ParseBool(val); err == nil {
			result.durable = boolVal
>>>>>>> 494596be
		}
	}

	if val, found := pubSubMetadata.Properties[metadataDeleteWhenUnusedKey]; found && val != "" {
		if boolVal, err := strconv.ParseBool(val); err == nil {
			result.deleteWhenUnused = boolVal
		}
	}

	if val, found := pubSubMetadata.Properties[metadataAutoAckKey]; found && val != "" {
		if boolVal, err := strconv.ParseBool(val); err == nil {
			result.autoAck = boolVal
		}
	}

	if val, found := pubSubMetadata.Properties[metadataRequeueInFailureKey]; found && val != "" {
		if boolVal, err := strconv.ParseBool(val); err == nil {
			result.requeueInFailure = boolVal
		}
	}

	if val, found := pubSubMetadata.Properties[metadataReconnectWaitSeconds]; found && val != "" {
		if intVal, err := strconv.Atoi(val); err == nil {
			result.reconnectWait = time.Duration(intVal) * time.Second
		}
	}

	if val, found := pubSubMetadata.Properties[metadataPrefetchCount]; found && val != "" {
		if intVal, err := strconv.Atoi(val); err == nil {
			result.prefetchCount = uint8(intVal)
		}
	}

	if val, found := pubSubMetadata.Properties[metadataMaxLen]; found && val != "" {
		if intVal, err := strconv.ParseInt(val, 10, 64); err == nil {
			result.maxLen = intVal
		}
	}

	if val, found := pubSubMetadata.Properties[metadataMaxLenBytes]; found && val != "" {
		if intVal, err := strconv.ParseInt(val, 10, 64); err == nil {
			result.maxLenBytes = intVal
		}
	}

	c, err := pubsub.Concurrency(pubSubMetadata.Properties)
	if err != nil {
		return &result, err
	}
	result.concurrency = c

	return &result, nil
}

func (m *metadata) formatQueueDeclareArgs(origin amqp.Table) amqp.Table {
	if origin == nil {
		origin = amqp.Table{}
	}
	if m.maxLen > 0 {
		origin[argMaxLength] = m.maxLen
	}
	if m.maxLenBytes > 0 {
		origin[argMaxLengthBytes] = m.maxLenBytes
	}

	return origin
}<|MERGE_RESOLUTION|>--- conflicted
+++ resolved
@@ -13,11 +13,8 @@
 type metadata struct {
 	consumerID       string
 	host             string
-<<<<<<< HEAD
+	durable          bool
 	enableDeadLetter bool
-=======
-	durable          bool
->>>>>>> 494596be
 	deleteWhenUnused bool
 	autoAck          bool
 	requeueInFailure bool
@@ -57,15 +54,15 @@
 		}
 	}
 
-<<<<<<< HEAD
+	if val, found := pubSubMetadata.Properties[metadataDurable]; found && val != "" {
+		if boolVal, err := strconv.ParseBool(val); err == nil {
+			result.durable = boolVal
+		}
+	}
+
 	if val, found := pubSubMetadata.Properties[metadataEnableDeadLetter]; found && val != "" {
 		if boolVal, err := strconv.ParseBool(val); err == nil {
 			result.enableDeadLetter = boolVal
-=======
-	if val, found := pubSubMetadata.Properties[metadataDurable]; found && val != "" {
-		if boolVal, err := strconv.ParseBool(val); err == nil {
-			result.durable = boolVal
->>>>>>> 494596be
 		}
 	}
 
