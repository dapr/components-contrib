// ------------------------------------------------------------
// Copyright (c) Microsoft Corporation and Dapr Contributors.
// Licensed under the MIT License.
// ------------------------------------------------------------

package mysql

import (
	"database/sql"
	"encoding/json"
	"errors"
	"fmt"
	"strings"

	"github.com/agrea/ptr"
	"github.com/google/uuid"

	"github.com/dapr/components-contrib/state"
	"github.com/dapr/components-contrib/state/utils"
	"github.com/dapr/kit/logger"
)

// Optimistic Concurrency is implemented using a string column that stores
// a UUID.

const (
	// Used if the user does not configure a table name in the metadata
	defaultTableName = "state"

	// Used if the user does not configure a database name in the metadata
	defaultSchemaName = "dapr_state_store"

	// The key name in the metadata if the user wants a different table name
	// than the defaultTableName
	tableNameKey = "tableName"

	// The key name in the metadata if the user wants a different database name
	// than the defaultSchemaName
	schemaNameKey = "schemaName"

	// The key for the mandatory connection string of the metadata
	connectionStringKey = "connectionString"

	// Standard error message if not connection string is provided
	errMissingConnectionString = "missing connection string"

	// To connect to MySQL running in Azure over SSL you have to download a
	// SSL certificate. If this is provided the driver will connect using
	// SSL. If you have disable SSL you can leave this empty.
	// When the user provides a pem path their connection string must end with
	// &tls=custom
	// The connection string should be in the following format
	// "%s:%s@tcp(%s:3306)/%s?allowNativePasswords=true&tls=custom",'myadmin@mydemoserver', 'yourpassword', 'mydemoserver.mysql.database.azure.com', 'targetdb'
	pemPathKey = "pemPath"

	// Used in K8s where you can't mount the pem file path.
	pemContentsKey = "pemContents"
)

// MySQL state store
type MySQL struct {
	// Name of the table to store state. If the table does not exist it will
	// be created.
	tableName string

	// Name of the table to create to store state. If the table does not exist
	// it will be created.
	schemaName string

	connectionString string

	// Instance of the database to issue commands to
	db *sql.DB

	features []state.Feature

	// Logger used in a functions
	logger logger.Logger

	factory iMySQLFactory
}

// NewMySQLStateStore creates a new instance of MySQL state store
func NewMySQLStateStore(logger logger.Logger) *MySQL {
	factory := newMySQLFactory(logger)

	// Store the provided logger and return the object. The rest of the
	// properties will be populated in the Init function
	return newMySQLStateStore(logger, factory)
}

// Hidden implementation for testing
func newMySQLStateStore(logger logger.Logger, factory iMySQLFactory) *MySQL {
	// Store the provided logger and return the object. The rest of the
	// properties will be populated in the Init function
	return &MySQL{
		features: []state.Feature{state.FeatureETag, state.FeatureTransactional},
		logger:   logger,
		factory:  factory,
	}
}

// Init initializes the SQL server state store
// Implements the following interfaces:
// Store
// TransactionalStore
// Populate the rest of the MySQL object by reading the metadata and opening
// a connection to the server.
func (m *MySQL) Init(metadata state.Metadata) error {
	m.logger.Debug("MySql state store: Initializing")

	m.getTableName(metadata)

	m.getSchemaName(metadata)

	var ok bool

	m.connectionString, ok = metadata.Properties[connectionStringKey]

	if !ok || m.connectionString == "" {
		m.logger.Error("MySql state store: Missing connection string")

		return fmt.Errorf(errMissingConnectionString)
	}

	// This is when the user provides a path to the pem file
	// This works well when not in K8s
	val, ok := metadata.Properties[pemPathKey]

	if ok && val != "" {
		m.logger.Debug("MySql state store: RegisterTLSConfigWithFile")
		m.logger.Debugf("MySql state store: pemPathKey = %s", val)

		err := m.factory.RegisterTLSConfigWithFile(val)
		if err != nil {
			m.logger.Error(err)

			return err
		}
	}

	// This is for when they are running in K8s and can't
	// mount the pem file into the sidecar
	val, ok = metadata.Properties[pemContentsKey]

	if ok && val != "" {
		m.logger.Debug("MySql state store: RegisterTLSConfigWithString")

		err := m.factory.RegisterTLSConfigWithString(val)
		if err != nil {
			m.logger.Error(err)

			return err
		}
	}

	db, err := m.factory.Open(m.connectionString)

	// will be nil if everything is good or an err that needs to be returned
	return m.finishInit(db, err)
}

<<<<<<< HEAD
func (m *MySQL) getTableName(metadata state.Metadata) {
	val, ok := metadata.Properties[tableNameKey]

	if ok && val != "" {
		m.tableName = val
	} else {
		// Default to the constant
		m.tableName = defaultTableName
	}

	m.logger.Debugf("MySql state store: tableName = %s", m.tableName)
}

func (m *MySQL) getSchemaName(metadata state.Metadata) {
	val, ok := metadata.Properties[schemaNameKey]

	if ok && val != "" {
		m.schemaName = val
	} else {
		// Default to the constant
		m.schemaName = defaultSchemaName
	}

	m.logger.Debugf("MySql state store: schemaName = %s", m.schemaName)
=======
func (m *MySQL) Ping() error {
	return nil
>>>>>>> 059dc8c0
}

// Features returns the features available in this state store
func (m *MySQL) Features() []state.Feature {
	return m.features
}

// Separated out to make this portion of code testable.
func (m *MySQL) finishInit(db *sql.DB, err error) error {
	if err != nil {
		m.logger.Error(err)

		return err
	}

	m.db = db

	schemaErr := m.ensureStateSchema()

	if schemaErr != nil {
		m.logger.Error(schemaErr)

		return schemaErr
	}

	pingErr := m.db.Ping()

	if pingErr != nil {
		m.logger.Error(pingErr)

		return pingErr
	}

	// will be nil if everything is good or an err that needs to be returned
	return m.ensureStateTable(m.tableName)
}

func (m *MySQL) ensureStateSchema() error {
	exists, err := schemaExists(m.db, m.schemaName)
	if err != nil {
		return err
	}

	if !exists {
		m.logger.Infof("MySql state store: Creating schema '%s'", m.schemaName)

		createTable := fmt.Sprintf("CREATE DATABASE %s;", m.schemaName)

		_, err = m.db.Exec(createTable)

		if err != nil {
			return err
		}
	}

	// Build a connection string that contains the new schema name
	// All MySQL connection strings must contain a / so split on it.
	parts := strings.Split(m.connectionString, "/")

	// Even if the connection string ends with a / parts will have two values
	// with the second being an empty string.
	m.connectionString = fmt.Sprintf("%s/%s%s", parts[0], m.schemaName, parts[1])

	// Close the connection we used to confirm and or create the schema
	err = m.db.Close()

	if err != nil {
		return err
	}

	// Open a connection to the new schema
	m.db, err = m.factory.Open(m.connectionString)

	return err
}

func (m *MySQL) ensureStateTable(stateTableName string) error {
	exists, err := tableExists(m.db, stateTableName)
	if err != nil {
		return err
	}

	if !exists {
		m.logger.Infof("MySql state store: Creating state table '%s'", stateTableName)

		// updateDate is updated automactically on every UPDATE commands so you
		// never need to pass it in.
		// eTag is a UUID stored as a 36 characters string. It needs to be passed
		// in on inserts and updates and is used for Optimistic Concurrency
		createTable := fmt.Sprintf(`CREATE TABLE %s (
			id varchar(255) NOT NULL PRIMARY KEY,
			value json NOT NULL,
			insertDate TIMESTAMP NOT NULL DEFAULT CURRENT_TIMESTAMP,
			updateDate TIMESTAMP NOT NULL DEFAULT CURRENT_TIMESTAMP ON UPDATE CURRENT_TIMESTAMP,
			eTag varchar(36) NOT NULL
			);`, stateTableName)

		_, err = m.db.Exec(createTable)

		if err != nil {
			return err
		}
	}

	return nil
}

func schemaExists(db *sql.DB, schemaName string) (bool, error) {
	exists := ""

	query := `SELECT EXISTS (
		SELECT SCHEMA_NAME FROM information_schema.schemata WHERE SCHEMA_NAME = ?
		) AS 'exists'`

	// Returns 1 or 0 as a string if the table exists or not
	err := db.QueryRow(query, schemaName).Scan(&exists)

	return exists == "1", err
}

func tableExists(db *sql.DB, tableName string) (bool, error) {
	exists := ""

	query := `SELECT EXISTS (
		SELECT TABLE_NAME FROM information_schema.tables WHERE TABLE_NAME = ?
		) AS 'exists'`

	// Returns 1 or 0 as a string if the table exists or not
	err := db.QueryRow(query, tableName).Scan(&exists)

	return exists == "1", err
}

// Delete removes an entity from the store
// Store Interface
func (m *MySQL) Delete(req *state.DeleteRequest) error {
	return state.DeleteWithOptions(m.deleteValue, req)
}

// deleteValue is an internal implementation of delete to enable passing the
// logic to state.DeleteWithRetries as a func.
func (m *MySQL) deleteValue(req *state.DeleteRequest) error {
	m.logger.Debug("MySql state store: Deleting state value")

	if req.Key == "" {
		return fmt.Errorf("MySql state store: missing key in delete operation")
	}

	var err error
	var result sql.Result

	if req.ETag == nil || *req.ETag == "" {
		result, err = m.db.Exec(fmt.Sprintf(
			`DELETE FROM %s WHERE id = ?`,
			m.tableName), req.Key)
	} else {
		result, err = m.db.Exec(fmt.Sprintf(
			`DELETE FROM %s WHERE id = ? and eTag = ?`,
			m.tableName), req.Key, *req.ETag)
	}

	return m.returnNDBResults(result, err, 1)
}

// BulkDelete removes multiple entries from the store
// Store Interface
func (m *MySQL) BulkDelete(req []state.DeleteRequest) error {
	return m.executeMulti(nil, req)
}

// Get returns an entity from store
// Store Interface
func (m *MySQL) Get(req *state.GetRequest) (*state.GetResponse, error) {
	m.logger.Debug("MySql state store: Getting state value")

	if req.Key == "" {
		return nil, fmt.Errorf("MySql state store: missing key in get operation")
	}

	var eTag, value string

	err := m.db.QueryRow(fmt.Sprintf(
		`SELECT value, eTag FROM %s WHERE id = ?`,
		m.tableName), req.Key).Scan(&value, &eTag)
	if err != nil {
		// If no rows exist, return an empty response, otherwise return an error.
		if errors.Is(err, sql.ErrNoRows) {
			return &state.GetResponse{}, nil
		}

		return nil, err
	}

	response := &state.GetResponse{
		ETag:     ptr.String(eTag),
		Metadata: req.Metadata,
		Data:     []byte(value),
	}

	return response, nil
}

// Set adds/updates an entity on store
// Store Interface
func (m *MySQL) Set(req *state.SetRequest) error {
	return state.SetWithOptions(m.setValue, req)
}

// setValue is an internal implementation of set to enable passing the logic
// to state.SetWithRetries as a func.
func (m *MySQL) setValue(req *state.SetRequest) error {
	m.logger.Debug("MySql state store: Setting state value")

	err := state.CheckRequestOptions(req.Options)
	if err != nil {
		return err
	}

	if req.Key == "" {
		return fmt.Errorf("MySql state store: missing key in set operation")
	}

	// Convert to json string
	bt, _ := utils.Marshal(req.Value, json.Marshal)
	value := string(bt)

	var result sql.Result
	eTag := uuid.New().String()

	// Sprintf is required for table name because sql.DB does not substitute
	// parameters for table names.
	// Other parameters use sql.DB parameter substitution.
	if req.ETag == nil || *req.ETag == "" {
		// If this is a duplicate MySQL returns that two rows affected
		result, err = m.db.Exec(fmt.Sprintf(
			`INSERT INTO %s (value, id, eTag)
			 VALUES (?, ?, ?) on duplicate key update value=?, eTag=?;`,
			m.tableName), value, req.Key, eTag, value, eTag)
	} else {
		// When an eTag is provided do an update - not insert
		result, err = m.db.Exec(fmt.Sprintf(
			`UPDATE %s SET value = ?, eTag = ?
			 WHERE id = ? AND eTag = ?;`,
			m.tableName), value, eTag, req.Key, *req.ETag)
	}

	// Have to pass 2 because if the insert has a conflict MySQL returns that
	// two rows affected
	return m.returnNDBResults(result, err, 2)
}

// BulkSet adds/updates multiple entities on store
// Store Interface
func (m *MySQL) BulkSet(req []state.SetRequest) error {
	return m.executeMulti(req, nil)
}

// Multi handles multiple transactions.
// TransactionalStore Interface
func (m *MySQL) Multi(request *state.TransactionalStateRequest) error {
	var sets []state.SetRequest
	var deletes []state.DeleteRequest

	for _, req := range request.Operations {
		switch req.Operation {
		case state.Upsert:
			setReq, ok := req.Request.(state.SetRequest)

			if ok {
				sets = append(sets, setReq)
			} else {
				return fmt.Errorf("MySql state store: expecting set request")
			}

		case state.Delete:
			delReq, ok := req.Request.(state.DeleteRequest)

			if ok {
				deletes = append(deletes, delReq)
			} else {
				return fmt.Errorf("MySql state store: expecting delete request")
			}

		default:
			return fmt.Errorf("MySql state store: unsupported operation: %s", req.Operation)
		}
	}

	if len(sets) > 0 || len(deletes) > 0 {
		return m.executeMulti(sets, deletes)
	}

	return nil
}

// BulkGet performs a bulks get operations
func (m *MySQL) BulkGet(req []state.GetRequest) (bool, []state.BulkGetResponse, error) {
	// by default, the store doesn't support bulk get
	// return false so daprd will fallback to call get() method one by one
	return false, nil, nil
}

// Close implements io.Closer
func (m *MySQL) Close() error {
	if m.db != nil {
		return m.db.Close()
	}

	return nil
}

func (m *MySQL) executeMulti(sets []state.SetRequest, deletes []state.DeleteRequest) error {
	m.logger.Debug("MySql state store: Executing multiple operations")

	tx, err := m.db.Begin()
	if err != nil {
		return err
	}

	if len(deletes) > 0 {
		for _, d := range deletes {
			da := d // Fix for goSec G601: Implicit memory aliasing in for loop.
			err = m.Delete(&da)
			if err != nil {
				tx.Rollback()

				return err
			}
		}
	}

	if len(sets) > 0 {
		for _, s := range sets {
			sa := s // Fix for goSec G601: Implicit memory aliasing in for loop.
			err = m.Set(&sa)
			if err != nil {
				tx.Rollback()

				return err
			}
		}
	}

	err = tx.Commit()

	return err
}

// Verifies that the sql.Result affected no more than n number of rows and no
// errors exist. If zero rows were affected something is wrong and an error
// is returned.
func (m *MySQL) returnNDBResults(result sql.Result, err error, n int64) error {
	if err != nil {
		m.logger.Debug(err)

		return err
	}

	rowsAffected, resultErr := result.RowsAffected()

	if resultErr != nil {
		m.logger.Error(resultErr)

		return resultErr
	}

	if rowsAffected == 0 {
		noRowsErr := errors.New(
			`rows affected error: no rows match given key and eTag`)
		m.logger.Error(noRowsErr)

		return noRowsErr
	}

	if rowsAffected > n {
		tooManyRowsErr := fmt.Errorf(
			`rows affected error: more than %d row affected, expected %d, actual %d`,
			n, n, rowsAffected)
		m.logger.Error(tooManyRowsErr)

		return tooManyRowsErr
	}

	return nil
}<|MERGE_RESOLUTION|>--- conflicted
+++ resolved
@@ -160,7 +160,6 @@
 	return m.finishInit(db, err)
 }
 
-<<<<<<< HEAD
 func (m *MySQL) getTableName(metadata state.Metadata) {
 	val, ok := metadata.Properties[tableNameKey]
 
@@ -185,10 +184,10 @@
 	}
 
 	m.logger.Debugf("MySql state store: schemaName = %s", m.schemaName)
-=======
+}
+
 func (m *MySQL) Ping() error {
 	return nil
->>>>>>> 059dc8c0
 }
 
 // Features returns the features available in this state store
