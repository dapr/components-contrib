--- conflicted
+++ resolved
@@ -93,11 +93,7 @@
 		d2.F2 = 2
 		d2.F3 = time.Now().UTC()
 		tag := fmt.Sprintf("hash-%d", time.Now().UnixNano())
-<<<<<<< HEAD
-		if err = db.Set(&state.SetRequest{Key: k, Value: testObj2ByteArray(d2), ETag: tag}); err != nil {
-=======
-		if err = db.Set(&state.SetRequest{Key: k, Value: d2, ETag: &tag}); err != nil {
->>>>>>> 01147e55
+		if err = db.Set(&state.SetRequest{Key: k, Value: testObj2ByteArray(d2), ETag: &tag}); err != nil {
 			t.Fatalf("error setting data to db: %v", err)
 		}
 
