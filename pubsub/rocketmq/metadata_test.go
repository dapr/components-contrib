/*
Copyright 2021 The Dapr Authors
Licensed under the Apache License, Version 2.0 (the "License");
you may not use this file except in compliance with the License.
You may obtain a copy of the License at
    http://www.apache.org/licenses/LICENSE-2.0
Unless required by applicable law or agreed to in writing, software
distributed under the License is distributed on an "AS IS" BASIS,
WITHOUT WARRANTIES OR CONDITIONS OF ANY KIND, either express or implied.
See the License for the specific language governing permissions and
limitations under the License.
*/

package rocketmq

import (
	"testing"

	"github.com/stretchr/testify/assert"
	"github.com/stretchr/testify/require"

	mdata "github.com/dapr/components-contrib/metadata"
	"github.com/dapr/components-contrib/pubsub"
	"github.com/dapr/kit/logger"
)

func TestMetaDataDecode(t *testing.T) {
	props := map[string]string{
		"accessKey":     "**",
		"secretKey":     "***",
		"nameServer":    "http://test.nameserver",
		"consumerGroup": "defaultGroup",
		"nameSpace":     "defaultNamespace",
	}
<<<<<<< HEAD
	pubsubMeta := pubsub.Metadata{Properties: props}
	metaData, err := parseRocketMQMetaData(pubsubMeta, logger.NewLogger("test"))
=======
	pubsubMeta := pubsub.Metadata{Base: mdata.Base{Properties: props}}
	metaData, err := parseRocketMQMetaData(pubsubMeta)
>>>>>>> ebaa1b5c
	require.NoError(t, err)
	assert.Equal(t, "**", metaData.AccessKey)
	assert.Equal(t, "***", metaData.SecretKey)
	assert.Equal(t, "defaultGroup", metaData.ConsumerGroup)
}<|MERGE_RESOLUTION|>--- conflicted
+++ resolved
@@ -32,13 +32,8 @@
 		"consumerGroup": "defaultGroup",
 		"nameSpace":     "defaultNamespace",
 	}
-<<<<<<< HEAD
-	pubsubMeta := pubsub.Metadata{Properties: props}
+	pubsubMeta := pubsub.Metadata{Base: mdata.Base{Properties: props}}
 	metaData, err := parseRocketMQMetaData(pubsubMeta, logger.NewLogger("test"))
-=======
-	pubsubMeta := pubsub.Metadata{Base: mdata.Base{Properties: props}}
-	metaData, err := parseRocketMQMetaData(pubsubMeta)
->>>>>>> ebaa1b5c
 	require.NoError(t, err)
 	assert.Equal(t, "**", metaData.AccessKey)
 	assert.Equal(t, "***", metaData.SecretKey)
