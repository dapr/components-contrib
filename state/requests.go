--- conflicted
+++ resolved
@@ -44,13 +44,8 @@
 // SetRequest is the object describing an upsert request
 type SetRequest struct {
 	Key      string            `json:"key"`
-<<<<<<< HEAD
 	Value    []byte            `json:"value"`
-	ETag     string            `json:"etag,omitempty"`
-=======
-	Value    interface{}       `json:"value"`
 	ETag     *string           `json:"etag,omitempty"`
->>>>>>> 01147e55
 	Metadata map[string]string `json:"metadata,omitempty"`
 	Options  SetStateOption    `json:"options,omitempty"`
 }
