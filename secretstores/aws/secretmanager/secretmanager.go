--- conflicted
+++ resolved
@@ -151,18 +151,6 @@
 	return resp, nil
 }
 
-<<<<<<< HEAD
-=======
-func (s *smSecretStore) getClient(metadata *SecretManagerMetaData) (*secretsmanager.SecretsManager, error) {
-	sess, err := awsAuth.GetClient(metadata.AccessKey, metadata.SecretKey, metadata.SessionToken, metadata.Region, metadata.Endpoint)
-	if err != nil {
-		return nil, err
-	}
-
-	return secretsmanager.New(sess), nil
-}
-
->>>>>>> b05e19a4
 func (s *smSecretStore) getSecretManagerMetadata(spec secretstores.Metadata) (*SecretManagerMetaData, error) {
 	b, err := json.Marshal(spec.Properties)
 	if err != nil {
