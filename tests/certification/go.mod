--- conflicted
+++ resolved
@@ -241,12 +241,8 @@
 	github.com/ncruces/go-strftime v0.1.9 // indirect
 	github.com/open-policy-agent/opa v1.4.2 // indirect
 	github.com/opentracing/opentracing-go v1.2.0 // indirect
-<<<<<<< HEAD
-	github.com/openzipkin/zipkin-go v0.4.2 // indirect
 	github.com/oracle/coherence-go-client/v2 v2.2.0 // indirect
-=======
 	github.com/openzipkin/zipkin-go v0.4.3 // indirect
->>>>>>> 294dd753
 	github.com/panjf2000/ants/v2 v2.8.1 // indirect
 	github.com/pelletier/go-toml v1.9.5 // indirect
 	github.com/pierrec/lz4 v2.6.1+incompatible // indirect
@@ -314,26 +310,6 @@
 	go.uber.org/atomic v1.10.0 // indirect
 	go.uber.org/zap v1.27.0 // indirect
 	golang.org/x/arch v0.10.0 // indirect
-<<<<<<< HEAD
-	golang.org/x/crypto v0.36.0 // indirect
-	golang.org/x/exp v0.0.0-20241204233417-43b7b7cde48d // indirect
-	golang.org/x/mod v0.22.0 // indirect
-	golang.org/x/net v0.38.0 // indirect
-	golang.org/x/oauth2 v0.27.0 // indirect
-	golang.org/x/sync v0.12.0 // indirect
-	golang.org/x/sys v0.31.0 // indirect
-	golang.org/x/term v0.30.0 // indirect
-	golang.org/x/text v0.23.0 // indirect
-	golang.org/x/time v0.6.0 // indirect
-	golang.org/x/tools v0.28.0 // indirect
-	gomodules.xyz/jsonpatch/v2 v2.4.0 // indirect
-	google.golang.org/api v0.196.0 // indirect
-	google.golang.org/genproto v0.0.0-20240924160255-9d4c2d233b61 // indirect
-	google.golang.org/genproto/googleapis/api v0.0.0-20240924160255-9d4c2d233b61 // indirect
-	google.golang.org/genproto/googleapis/rpc v0.0.0-20241202173237-19429a94021a // indirect
-	google.golang.org/grpc v1.68.1 // indirect
-	google.golang.org/protobuf v1.36.1 // indirect
-=======
 	golang.org/x/crypto v0.38.0 // indirect
 	golang.org/x/exp v0.0.0-20250106191152-7588d65b2ba8 // indirect
 	golang.org/x/mod v0.23.0 // indirect
@@ -352,7 +328,6 @@
 	google.golang.org/genproto/googleapis/rpc v0.0.0-20250505200425-f936aa4a68b2 // indirect
 	google.golang.org/grpc v1.72.0 // indirect
 	google.golang.org/protobuf v1.36.6 // indirect
->>>>>>> 294dd753
 	gopkg.in/inf.v0 v0.9.1 // indirect
 	gopkg.in/natefinch/lumberjack.v2 v2.2.1 // indirect
 	gopkg.in/yaml.v2 v2.4.0 // indirect
