/*
Copyright 2021 The Dapr Authors
Licensed under the Apache License, Version 2.0 (the "License");
you may not use this file except in compliance with the License.
You may obtain a copy of the License at
    http://www.apache.org/licenses/LICENSE-2.0
Unless required by applicable law or agreed to in writing, software
distributed under the License is distributed on an "AS IS" BASIS,
WITHOUT WARRANTIES OR CONDITIONS OF ANY KIND, either express or implied.
See the License for the specific language governing permissions and
limitations under the License.
*/

package kafka

import (
	"context"
	"errors"
	"fmt"
	"strconv"
	"sync"
	"sync/atomic"
	"time"

	"github.com/IBM/sarama"
	"github.com/cenkalti/backoff/v4"

	"github.com/dapr/kit/retry"
)

type consumer struct {
	k             *Kafka
	ready         chan bool
	running       chan struct{}
	stopped       atomic.Bool
	once          sync.Once
	mutex         sync.Mutex
	skipConsume   bool
	consumeCtx    context.Context
	consumeCancel context.CancelFunc
}

func (consumer *consumer) ConsumeClaim(session sarama.ConsumerGroupSession, claim sarama.ConsumerGroupClaim) error {
	b := consumer.k.backOffConfig.NewBackOffWithContext(session.Context())
	isBulkSubscribe := consumer.k.checkBulkSubscribe(claim.Topic())

	handlerConfig, err := consumer.k.GetTopicHandlerConfig(claim.Topic())
	if err != nil {
		return fmt.Errorf("error getting bulk handler config for topic %s: %w", claim.Topic(), err)
	}
	if isBulkSubscribe {
		ticker := time.NewTicker(time.Duration(handlerConfig.SubscribeConfig.MaxAwaitDurationMs) * time.Millisecond)
		defer ticker.Stop()
		messages := make([]*sarama.ConsumerMessage, 0, handlerConfig.SubscribeConfig.MaxMessagesCount)
		for {
			select {
			case <-session.Context().Done():
				return consumer.flushBulkMessages(claim, messages, session, handlerConfig.BulkHandler, b)
			case message := <-claim.Messages():
				consumer.mutex.Lock()
				if message != nil {
					messages = append(messages, message)
					if len(messages) >= handlerConfig.SubscribeConfig.MaxMessagesCount {
						consumer.flushBulkMessages(claim, messages, session, handlerConfig.BulkHandler, b)
						messages = messages[:0]
					}
				}
				consumer.mutex.Unlock()
			case <-ticker.C:
				consumer.mutex.Lock()
				consumer.flushBulkMessages(claim, messages, session, handlerConfig.BulkHandler, b)
				messages = messages[:0]
				consumer.mutex.Unlock()
			}
		}
	} else {
		for {
			select {
			case message, ok := <-claim.Messages():
				if !ok {
					return nil
				}

				if consumer.k.consumeRetryEnabled {
					if err := retry.NotifyRecover(func() error {
						return consumer.doCallback(session, message)
					}, b, func(err error, d time.Duration) {
						consumer.k.logger.Warnf("Error processing Kafka message: %s/%d/%d [key=%s]. Error: %v. Retrying...", message.Topic, message.Partition, message.Offset, asBase64String(message.Key), err)
					}, func() {
						consumer.k.logger.Infof("Successfully processed Kafka message after it previously failed: %s/%d/%d [key=%s]", message.Topic, message.Partition, message.Offset, asBase64String(message.Key))
					}); err != nil {
						consumer.k.logger.Errorf("Too many failed attempts at processing Kafka message: %s/%d/%d [key=%s]. Error: %v.", message.Topic, message.Partition, message.Offset, asBase64String(message.Key), err)
					}
				} else {
					err := consumer.doCallback(session, message)
					if err != nil {
						consumer.k.logger.Errorf("Error processing Kafka message: %s/%d/%d [key=%s]. Error: %v.", message.Topic, message.Partition, message.Offset, asBase64String(message.Key), err)
					}
				}
			// Should return when `session.Context()` is done.
			// If not, will raise `ErrRebalanceInProgress` or `read tcp <ip>:<port>: i/o timeout` when kafka rebalance. see:
			// https://github.com/IBM/sarama/issues/1192
			case <-session.Context().Done():
				return nil
			}
		}
	}
}

func (consumer *consumer) flushBulkMessages(claim sarama.ConsumerGroupClaim,
	messages []*sarama.ConsumerMessage, session sarama.ConsumerGroupSession,
	handler BulkEventHandler, b backoff.BackOff,
) error {
	if len(messages) > 0 {
		if consumer.k.consumeRetryEnabled {
			if err := retry.NotifyRecover(func() error {
				return consumer.doBulkCallback(session, messages, handler, claim.Topic())
			}, b, func(err error, d time.Duration) {
				consumer.k.logger.Warnf("Error processing Kafka bulk messages: %s. Error: %v. Retrying...", claim.Topic(), err)
			}, func() {
				consumer.k.logger.Infof("Successfully processed Kafka message after it previously failed: %s", claim.Topic())
			}); err != nil {
				consumer.k.logger.Errorf("Too many failed attempts at processing Kafka message: %s. Error: %v.", claim.Topic(), err)
			}
		} else {
			err := consumer.doBulkCallback(session, messages, handler, claim.Topic())
			if err != nil {
				consumer.k.logger.Errorf("Error processing Kafka message: %s. Error: %v.", claim.Topic(), err)
			}
			return err
		}
	}
	return nil
}

func (consumer *consumer) doBulkCallback(session sarama.ConsumerGroupSession,
	messages []*sarama.ConsumerMessage, handler BulkEventHandler, topic string,
) error {
	consumer.k.logger.Debugf("Processing Kafka bulk message: %s", topic)
	messageValues := make([]KafkaBulkMessageEntry, (len(messages)))

	for i, message := range messages {
		if message != nil {
			metadata := GetEventMetadata(message)
			handlerConfig, err := consumer.k.GetTopicHandlerConfig(message.Topic)
			if err != nil {
				return err
			}
			messageVal, err := consumer.k.DeserializeValue(message, handlerConfig)
			if err != nil {
				return err
			}
			childMessage := KafkaBulkMessageEntry{
				EntryId:  strconv.Itoa(i),
				Event:    messageVal,
				Metadata: metadata,
			}
			messageValues[i] = childMessage
		}
	}
	event := KafkaBulkMessage{
		Topic:   topic,
		Entries: messageValues,
	}
	responses, err := handler(session.Context(), &event)

	if err != nil {
		for i, resp := range responses {
			// An extra check to confirm that runtime returned responses are in order
			if resp.EntryId != messageValues[i].EntryId {
				return errors.New("entry id mismatch while processing bulk messages")
			}
			if resp.Error != nil {
				break
			}
			session.MarkMessage(messages[i], "")
		}
	} else {
		for _, message := range messages {
			session.MarkMessage(message, "")
		}
	}
	return err
}

func (consumer *consumer) doCallback(session sarama.ConsumerGroupSession, message *sarama.ConsumerMessage) error {
	consumer.k.logger.Debugf("Processing Kafka message: %s/%d/%d [key=%s]", message.Topic, message.Partition, message.Offset, asBase64String(message.Key))
	handlerConfig, err := consumer.k.GetTopicHandlerConfig(message.Topic)
	if err != nil {
		return err
	}
	if !handlerConfig.IsBulkSubscribe && handlerConfig.Handler == nil {
		return errors.New("invalid handler config for subscribe call")
	}

	messageVal, err := consumer.k.DeserializeValue(message, handlerConfig)
	if err != nil {
		return err
	}
	event := NewEvent{
		Topic: message.Topic,
		Data:  messageVal,
	}
	event.Metadata = GetEventMetadata(message)

	err = handlerConfig.Handler(session.Context(), &event)
	if err == nil {
		session.MarkMessage(message, "")
	}
	return err
}

func GetEventMetadata(message *sarama.ConsumerMessage) map[string]string {
	if message != nil {
		metadata := make(map[string]string, len(message.Headers)+5)
		if message.Key != nil {
			metadata[keyMetadataKey] = string(message.Key)
		}
		metadata[offsetMetadataKey] = strconv.FormatInt(message.Offset, 10)
		metadata[topicMetadataKey] = message.Topic
		metadata[timestampMetadataKey] = strconv.FormatInt(message.Timestamp.UnixMilli(), 10)
		metadata[partitionMetadataKey] = strconv.FormatInt(int64(message.Partition), 10)
		for _, header := range message.Headers {
			metadata[string(header.Key)] = string(header.Value)
		}
		return metadata
	}
	return nil
}

func (consumer *consumer) Cleanup(sarama.ConsumerGroupSession) error {
	return nil
}

func (consumer *consumer) Setup(sarama.ConsumerGroupSession) error {
	consumer.once.Do(func() {
		close(consumer.ready)
	})

	return nil
}

// AddTopicHandler adds a handler and configuration for a topic
func (k *Kafka) AddTopicHandler(topic string, handlerConfig SubscriptionHandlerConfig) {
	k.subscribeLock.Lock()
	k.subscribeTopics[topic] = handlerConfig
	k.subscribeLock.Unlock()
}

// RemoveTopicHandler removes a topic handler
func (k *Kafka) RemoveTopicHandler(topic string) {
	k.subscribeLock.Lock()
	delete(k.subscribeTopics, topic)
	k.subscribeLock.Unlock()
}

// checkBulkSubscribe checks if a bulk handler and config are correctly registered for provided topic
func (k *Kafka) checkBulkSubscribe(topic string) bool {
	if bulkHandlerConfig, ok := k.subscribeTopics[topic]; ok &&
		bulkHandlerConfig.IsBulkSubscribe &&
		bulkHandlerConfig.BulkHandler != nil && (bulkHandlerConfig.SubscribeConfig.MaxMessagesCount > 0) &&
		bulkHandlerConfig.SubscribeConfig.MaxAwaitDurationMs > 0 {
		return true
	}
	return false
}

// GetTopicBulkHandler returns the handlerConfig for a topic
func (k *Kafka) GetTopicHandlerConfig(topic string) (SubscriptionHandlerConfig, error) {
	handlerConfig, ok := k.subscribeTopics[topic]
	if ok && ((handlerConfig.IsBulkSubscribe && handlerConfig.BulkHandler != nil) ||
		(!handlerConfig.IsBulkSubscribe && handlerConfig.Handler != nil)) {
		return handlerConfig, nil
	}
	return SubscriptionHandlerConfig{},
		fmt.Errorf("any handler for messages of topic %s not found", topic)
}

// Subscribe to topic in the Kafka cluster, in a background goroutine
func (k *Kafka) Subscribe(ctx context.Context) error {
	if k.consumerGroup == "" {
		return errors.New("kafka: consumerGroup must be set to subscribe")
	}

	k.subscribeLock.Lock()
	defer k.subscribeLock.Unlock()

	topics := k.subscribeTopics.TopicList()
	if len(topics) == 0 {
		// Nothing to subscribe to
		return nil
	}
	k.consumer.skipConsume = true

	ctxCreateFn := func() {
		consumeCtx, cancel := context.WithCancel(context.Background())

		k.consumer.consumeCtx = consumeCtx
		k.consumer.consumeCancel = cancel

		k.consumer.skipConsume = false
	}

	if k.cg == nil {
		cg, err := sarama.NewConsumerGroup(k.brokers, k.consumerGroup, k.config)
		if err != nil {
			return err
		}

		k.cg = cg
<<<<<<< HEAD

		ready := make(chan bool)
		k.consumer = consumer{
			k:       k,
			ready:   ready,
			running: make(chan struct{}),
		}

		ctxCreateFn()

=======

		ready := make(chan bool)
		k.consumer = consumer{
			k:       k,
			ready:   ready,
			running: make(chan struct{}),
		}

		ctxCreateFn()

>>>>>>> c693061e
		go func() {
			k.logger.Debugf("Subscribed and listening to topics: %s", topics)

			for {
				// If the context was cancelled, as is the case when handling SIGINT and SIGTERM below, then this pops
				// us out of the consume loop
				if ctx.Err() != nil {
					k.logger.Info("Consume context cancelled")
					break
				}

				k.logger.Debugf("Starting loop to consume.")

				if k.consumer.skipConsume {
					continue
				}

				topics = k.subscribeTopics.TopicList()

				// Consume the requested topics
				bo := backoff.WithContext(backoff.NewConstantBackOff(k.consumeRetryInterval), ctx)
				innerErr := retry.NotifyRecover(func() error {
					if ctxErr := ctx.Err(); ctxErr != nil {
						return backoff.Permanent(ctxErr)
					}
					return k.cg.Consume(k.consumer.consumeCtx, topics, &(k.consumer))
				}, bo, func(err error, t time.Duration) {
					k.logger.Errorf("Error consuming %v. Retrying...: %v", topics, err)
				}, func() {
					k.logger.Infof("Recovered consuming %v", topics)
				})
				if innerErr != nil && !errors.Is(innerErr, context.Canceled) {
					k.logger.Errorf("Permanent error consuming %v: %v", topics, innerErr)
				}
			}

			k.logger.Debugf("Closing ConsumerGroup for topics: %v", topics)
			err := k.cg.Close()
			if err != nil {
				k.logger.Errorf("Error closing consumer group: %v", err)
			}

			// Ensure running channel is only closed once.
			if k.consumer.stopped.CompareAndSwap(false, true) {
				close(k.consumer.running)
			}
		}()

		<-ready
	} else {
		// The consumer group is already created and consuming topics. This means a new subscription is being added
		k.consumer.consumeCancel()
		ctxCreateFn()
	}

	return nil
}

// Close down consumer group resources, refresh once.
func (k *Kafka) closeSubscriptionResources() {
	if k.cg != nil {
		err := k.cg.Close()
		if err != nil {
			k.logger.Errorf("Error closing consumer group: %v", err)
		}

		k.consumer.once.Do(func() {
			// Wait for shutdown to be complete
			<-k.consumer.running
			close(k.consumer.ready)
			k.consumer.once = sync.Once{}
		})
	}
}<|MERGE_RESOLUTION|>--- conflicted
+++ resolved
@@ -308,7 +308,6 @@
 		}
 
 		k.cg = cg
-<<<<<<< HEAD
 
 		ready := make(chan bool)
 		k.consumer = consumer{
@@ -319,18 +318,6 @@
 
 		ctxCreateFn()
 
-=======
-
-		ready := make(chan bool)
-		k.consumer = consumer{
-			k:       k,
-			ready:   ready,
-			running: make(chan struct{}),
-		}
-
-		ctxCreateFn()
-
->>>>>>> c693061e
 		go func() {
 			k.logger.Debugf("Subscribed and listening to topics: %s", topics)
 
