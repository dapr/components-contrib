module github.com/dapr/components-contrib/tests/certification

go 1.24.4

require (
	cloud.google.com/go/pubsub v1.49.0
	dubbo.apache.org/dubbo-go/v3 v3.0.3-0.20230118042253-4f159a2b38f3
	github.com/Azure/azure-sdk-for-go/sdk/storage/azblob v1.3.2
	github.com/IBM/sarama v1.45.2
	github.com/a8m/documentdb v1.3.0
	github.com/apache/dubbo-go-hessian2 v1.11.5
	github.com/apache/pulsar-client-go v0.14.0
	github.com/apache/thrift v0.13.0
	github.com/aws/aws-sdk-go v1.55.6
	github.com/camunda/zeebe/clients/go/v8 v8.2.12
	github.com/cenkalti/backoff v2.2.1+incompatible
	github.com/cenkalti/backoff/v4 v4.3.0
	github.com/cloudwego/kitex v0.5.0
	github.com/cloudwego/kitex-examples v0.1.1
	github.com/dapr/components-contrib v1.15.2
	github.com/dapr/dapr v1.15.4-0.20250522161419-bbf2e482dc39
	github.com/dapr/go-sdk v1.10.0-rc-1.0.20240507160435-33180dd89a46
	github.com/dapr/kit v0.15.3-0.20250616160611-598b032bce69
	github.com/eclipse/paho.mqtt.golang v1.4.3
	github.com/go-chi/chi/v5 v5.0.12
	github.com/go-redis/redis/v8 v8.11.5
	github.com/google/go-cmp v0.7.0
	github.com/google/uuid v1.6.0
	github.com/jackc/pgx/v5 v5.5.5
	github.com/joho/godotenv v1.5.1
	github.com/lestrrat-go/jwx/v2 v2.0.21
	github.com/phayes/freeport v0.0.0-20220201140144-74d24b5ae9f5
	github.com/rabbitmq/amqp091-go v1.9.0
	github.com/riferrei/srclient v0.6.0
	github.com/stretchr/testify v1.10.0
	github.com/tylertreat/comcast v1.0.1
	go.mongodb.org/mongo-driver v1.14.0
	go.uber.org/multierr v1.11.0
	go.uber.org/ratelimit v0.3.0
	k8s.io/utils v0.0.0-20250502105355-0f33e8f1c979
	modernc.org/sqlite v1.34.5
)

require (
	cloud.google.com/go v0.120.0 // indirect
	cloud.google.com/go/auth v0.16.1 // indirect
	cloud.google.com/go/auth/oauth2adapt v0.2.8 // indirect
	cloud.google.com/go/compute/metadata v0.6.0 // indirect
	cloud.google.com/go/datastore v1.20.0 // indirect
	cloud.google.com/go/iam v1.5.2 // indirect
	contrib.go.opencensus.io/exporter/prometheus v0.4.2 // indirect
	github.com/99designs/go-keychain v0.0.0-20191008050251-8e49817e8af4 // indirect
	github.com/99designs/keyring v1.2.1 // indirect
	github.com/AthenZ/athenz v1.10.39 // indirect
	github.com/Azure/azure-sdk-for-go v68.0.0+incompatible // indirect
	github.com/Azure/azure-sdk-for-go/sdk/azcore v1.11.1 // indirect
	github.com/Azure/azure-sdk-for-go/sdk/azidentity v1.7.0 // indirect
	github.com/Azure/azure-sdk-for-go/sdk/data/azcosmos v1.0.3 // indirect
	github.com/Azure/azure-sdk-for-go/sdk/data/aztables v1.2.0 // indirect
	github.com/Azure/azure-sdk-for-go/sdk/internal v1.8.0 // indirect
	github.com/Azure/azure-sdk-for-go/sdk/messaging/azeventhubs v1.2.1 // indirect
	github.com/Azure/azure-sdk-for-go/sdk/messaging/azservicebus v1.7.1 // indirect
	github.com/Azure/azure-sdk-for-go/sdk/resourcemanager/eventhub/armeventhub v1.2.0 // indirect
	github.com/Azure/azure-sdk-for-go/sdk/security/keyvault/azsecrets v1.1.0 // indirect
	github.com/Azure/azure-sdk-for-go/sdk/security/keyvault/internal v1.0.0 // indirect
	github.com/Azure/azure-sdk-for-go/sdk/storage/azqueue v1.0.0 // indirect
	github.com/Azure/go-amqp v1.0.5 // indirect
	github.com/AzureAD/microsoft-authentication-library-for-go v1.2.2 // indirect
	github.com/BurntSushi/toml v1.1.0 // indirect
	github.com/Code-Hex/go-generics-cache v1.3.1 // indirect
	github.com/DataDog/zstd v1.5.2 // indirect
	github.com/PuerkitoBio/purell v1.2.1 // indirect
	github.com/RoaringBitmap/roaring v1.1.0 // indirect
	github.com/Workiva/go-datastructures v1.0.53 // indirect
	github.com/aavaz-ai/pii-scrubber v0.0.0-20220812094047-3fa450ab6973 // indirect
	github.com/afex/hystrix-go v0.0.0-20180502004556-fa1af6a1f4f5 // indirect
	github.com/agnivade/levenshtein v1.2.1 // indirect
	github.com/alibaba/sentinel-golang v1.0.4 // indirect
	github.com/alphadose/haxmap v1.4.0 // indirect
	github.com/anshal21/go-worker v1.1.0 // indirect
	github.com/antlr4-go/antlr/v4 v4.13.0 // indirect
	github.com/apache/dubbo-getty v1.4.9-0.20220610060150-8af010f3f3dc // indirect
	github.com/ardielle/ardielle-go v1.5.2 // indirect
	github.com/armon/go-metrics v0.4.1 // indirect
	github.com/asaskevich/govalidator v0.0.0-20230301143203-a9d515a09cc2 // indirect
	github.com/aws/aws-msk-iam-sasl-signer-go v1.0.1-0.20241125194140-078c08b8574a // indirect
	github.com/aws/aws-sdk-go-v2 v1.36.5 // indirect
	github.com/aws/aws-sdk-go-v2/aws/protocol/eventstream v1.6.11 // indirect
	github.com/aws/aws-sdk-go-v2/config v1.29.17 // indirect
	github.com/aws/aws-sdk-go-v2/credentials v1.17.70 // indirect
	github.com/aws/aws-sdk-go-v2/feature/dynamodb/attributevalue v1.19.3 // indirect
	github.com/aws/aws-sdk-go-v2/feature/ec2/imds v1.16.32 // indirect
	github.com/aws/aws-sdk-go-v2/feature/rds/auth v1.3.10 // indirect
	github.com/aws/aws-sdk-go-v2/feature/s3/manager v1.17.83 // indirect
	github.com/aws/aws-sdk-go-v2/internal/configsources v1.3.36 // indirect
	github.com/aws/aws-sdk-go-v2/internal/endpoints/v2 v2.6.36 // indirect
	github.com/aws/aws-sdk-go-v2/internal/ini v1.8.3 // indirect
	github.com/aws/aws-sdk-go-v2/internal/v4a v1.3.36 // indirect
	github.com/aws/aws-sdk-go-v2/service/dynamodb v1.43.4 // indirect
	github.com/aws/aws-sdk-go-v2/service/dynamodbstreams v1.25.6 // indirect
	github.com/aws/aws-sdk-go-v2/service/internal/accept-encoding v1.12.4 // indirect
	github.com/aws/aws-sdk-go-v2/service/internal/checksum v1.7.4 // indirect
	github.com/aws/aws-sdk-go-v2/service/internal/endpoint-discovery v1.10.17 // indirect
	github.com/aws/aws-sdk-go-v2/service/internal/presigned-url v1.12.17 // indirect
	github.com/aws/aws-sdk-go-v2/service/internal/s3shared v1.18.17 // indirect
	github.com/aws/aws-sdk-go-v2/service/s3 v1.83.0 // indirect
	github.com/aws/aws-sdk-go-v2/service/sns v1.34.7 // indirect
	github.com/aws/aws-sdk-go-v2/service/sqs v1.38.8 // indirect
	github.com/aws/aws-sdk-go-v2/service/sso v1.25.5 // indirect
	github.com/aws/aws-sdk-go-v2/service/ssooidc v1.30.3 // indirect
	github.com/aws/aws-sdk-go-v2/service/sts v1.34.0 // indirect
	github.com/aws/rolesanywhere-credential-helper v1.0.4 // indirect
	github.com/aws/smithy-go v1.22.4 // indirect
	github.com/benbjohnson/clock v1.3.5 // indirect
	github.com/beorn7/perks v1.0.1 // indirect
	github.com/bits-and-blooms/bitset v1.4.0 // indirect
	github.com/bradfitz/gomemcache v0.0.0-20230905024940-24af94b03874 // indirect
	github.com/bufbuild/protocompile v0.6.0 // indirect
	github.com/bytedance/gopkg v0.0.0-20240711085056-a03554c296f8 // indirect
	github.com/cespare/xxhash/v2 v2.3.0 // indirect
	github.com/chebyrash/promise v0.0.0-20230709133807-42ec49ba1459 // indirect
	github.com/choleraehyq/pid v0.0.20 // indirect
	github.com/cloudevents/sdk-go/binding/format/protobuf/v2 v2.15.2 // indirect
	github.com/cloudevents/sdk-go/v2 v2.15.2 // indirect
	github.com/cloudwego/fastpb v0.0.4-0.20230131074846-6fc453d58b96 // indirect
	github.com/cloudwego/frugal v0.2.0 // indirect
	github.com/cloudwego/gopkg v0.1.0 // indirect
	github.com/cloudwego/iasm v0.2.0 // indirect
	github.com/cloudwego/netpoll v0.3.2 // indirect
	github.com/cloudwego/thriftgo v0.3.0 // indirect
	github.com/creasty/defaults v1.5.2 // indirect
	github.com/cyphar/filepath-securejoin v0.2.4 // indirect
	github.com/danieljoos/wincred v1.1.2 // indirect
	github.com/dapr/durabletask-go v0.6.5 // indirect
	github.com/davecgh/go-spew v1.1.2-0.20180830191138-d8f796af33cc // indirect
	github.com/decred/dcrd/dcrec/secp256k1/v4 v4.2.0 // indirect
	github.com/dgryski/go-rendezvous v0.0.0-20200823014737-9f7001d12a5f // indirect
	github.com/didip/tollbooth/v7 v7.0.1 // indirect
	github.com/dlclark/regexp2 v1.10.0 // indirect
	github.com/dubbogo/gost v1.13.1 // indirect
	github.com/dubbogo/triple v1.1.8 // indirect
	github.com/dustin/go-humanize v1.0.1 // indirect
	github.com/dvsekhvalnov/jose2go v1.6.0 // indirect
	github.com/eapache/go-resiliency v1.7.0 // indirect
	github.com/eapache/go-xerial-snappy v0.0.0-20230731223053-c322873962e3 // indirect
	github.com/eapache/queue v1.1.0 // indirect
	github.com/emicklei/go-restful/v3 v3.11.0 // indirect
	github.com/evanphx/json-patch/v5 v5.9.0 // indirect
	github.com/fatih/color v1.17.0 // indirect
	github.com/felixge/httpsnoop v1.0.4 // indirect
	github.com/fsnotify/fsnotify v1.9.0 // indirect
	github.com/fxamacker/cbor/v2 v2.7.0 // indirect
	github.com/go-chi/cors v1.2.1 // indirect
	github.com/go-ini/ini v1.67.0 // indirect
	github.com/go-jose/go-jose/v4 v4.0.5 // indirect
	github.com/go-kit/log v0.2.1 // indirect
	github.com/go-logfmt/logfmt v0.5.1 // indirect
	github.com/go-logr/logr v1.4.2 // indirect
	github.com/go-logr/stdr v1.2.2 // indirect
	github.com/go-ole/go-ole v1.2.6 // indirect
	github.com/go-openapi/jsonpointer v0.21.0 // indirect
	github.com/go-openapi/jsonreference v0.20.2 // indirect
	github.com/go-openapi/swag v0.23.0 // indirect
	github.com/go-ozzo/ozzo-validation/v4 v4.3.0 // indirect
	github.com/go-pkgz/expirable-cache v0.1.0 // indirect
	github.com/go-playground/locales v0.14.0 // indirect
	github.com/go-playground/universal-translator v0.18.0 // indirect
	github.com/go-playground/validator/v10 v10.11.0 // indirect
	github.com/go-sql-driver/mysql v1.7.1 // indirect
	github.com/gobwas/glob v0.2.3 // indirect
	github.com/goccy/go-json v0.10.2 // indirect
	github.com/gocql/gocql v1.5.2 // indirect
	github.com/godbus/dbus v0.0.0-20190726142602-4481cbc300e2 // indirect
	github.com/gogo/protobuf v1.3.2 // indirect
	github.com/golang-jwt/jwt/v5 v5.2.2 // indirect
	github.com/golang-sql/civil v0.0.0-20220223132316-b832511892a9 // indirect
	github.com/golang-sql/sqlexp v0.1.0 // indirect
	github.com/golang/groupcache v0.0.0-20210331224755-41bb18bfe9da // indirect
	github.com/golang/mock v1.6.0 // indirect
	github.com/golang/protobuf v1.5.4 // indirect
	github.com/golang/snappy v1.0.0 // indirect
	github.com/google/cel-go v0.20.1 // indirect
	github.com/google/gnostic-models v0.6.9 // indirect
	github.com/google/pprof v0.0.0-20241029153458-d1b30febd7db // indirect
	github.com/google/s2a-go v0.1.9 // indirect
	github.com/googleapis/enterprise-certificate-proxy v0.3.6 // indirect
	github.com/googleapis/gax-go/v2 v2.14.1 // indirect
	github.com/gopherjs/gopherjs v0.0.0-20200217142428-fce0ec30dd00 // indirect
	github.com/gorilla/mux v1.8.1 // indirect
	github.com/gorilla/websocket v1.5.3 // indirect
	github.com/grandcat/zeroconf v1.0.0 // indirect
	github.com/grpc-ecosystem/go-grpc-middleware v1.4.0 // indirect
	github.com/grpc-ecosystem/grpc-gateway/v2 v2.26.3 // indirect
	github.com/gsterjov/go-libsecret v0.0.0-20161001094733-a6f4afe4910c // indirect
	github.com/hailocab/go-hostpool v0.0.0-20160125115350-e80d13ce29ed // indirect
	github.com/hamba/avro/v2 v2.28.0 // indirect
	github.com/hashicorp/consul/api v1.25.1 // indirect
	github.com/hashicorp/errwrap v1.1.0 // indirect
	github.com/hashicorp/go-cleanhttp v0.5.2 // indirect
	github.com/hashicorp/go-hclog v1.6.3 // indirect
	github.com/hashicorp/go-immutable-radix v1.3.1 // indirect
	github.com/hashicorp/go-multierror v1.1.1 // indirect
	github.com/hashicorp/go-retryablehttp v0.7.7 // indirect
	github.com/hashicorp/go-rootcerts v1.0.2 // indirect
	github.com/hashicorp/go-uuid v1.0.3 // indirect
	github.com/hashicorp/golang-lru v1.0.2 // indirect
	github.com/hashicorp/golang-lru/v2 v2.0.7 // indirect
	github.com/hashicorp/serf v0.10.1 // indirect
	github.com/imdario/mergo v0.3.16 // indirect
	github.com/jackc/pgerrcode v0.0.0-20220416144525-469b46aa5efa // indirect
	github.com/jackc/pgpassfile v1.0.0 // indirect
	github.com/jackc/pgservicefile v0.0.0-20231201235250-de7065d80cb9 // indirect
	github.com/jackc/puddle/v2 v2.2.1 // indirect
	github.com/jcmturner/aescts/v2 v2.0.0 // indirect
	github.com/jcmturner/dnsutils/v2 v2.0.0 // indirect
	github.com/jcmturner/gofork v1.7.6 // indirect
	github.com/jcmturner/gokrb5/v8 v8.4.4 // indirect
	github.com/jcmturner/rpc/v2 v2.0.3 // indirect
	github.com/jhump/protoreflect v1.15.3 // indirect
	github.com/jinzhu/copier v0.3.5 // indirect
	github.com/jmespath/go-jmespath v0.4.0 // indirect
	github.com/josharian/intern v1.0.0 // indirect
	github.com/json-iterator/go v1.1.12 // indirect
	github.com/k0kubun/pp v3.0.1+incompatible // indirect
	github.com/klauspost/compress v1.18.0 // indirect
	github.com/knadh/koanf v1.4.1 // indirect
	github.com/kylelemons/godebug v1.1.0 // indirect
	github.com/leodido/go-urn v1.2.1 // indirect
	github.com/lestrrat-go/blackmagic v1.0.2 // indirect
	github.com/lestrrat-go/httpcc v1.0.1 // indirect
	github.com/lestrrat-go/httprc v1.0.5 // indirect
	github.com/lestrrat-go/iter v1.0.2 // indirect
	github.com/lestrrat-go/option v1.0.1 // indirect
	github.com/linkedin/goavro/v2 v2.12.0 // indirect
	github.com/lufia/plan9stats v0.0.0-20211012122336-39d0f177ccd0 // indirect
	github.com/magiconair/properties v1.8.7 // indirect
	github.com/mailru/easyjson v0.7.7 // indirect
	github.com/matoous/go-nanoid/v2 v2.0.0 // indirect
	github.com/mattn/go-colorable v0.1.13 // indirect
	github.com/mattn/go-isatty v0.0.20 // indirect
	github.com/microsoft/go-mssqldb v1.6.0 // indirect
	github.com/miekg/dns v1.1.57 // indirect
	github.com/mikeee/aws_credential_helper v0.0.1-alpha.2 // indirect
	github.com/mitchellh/copystructure v1.2.0 // indirect
	github.com/mitchellh/go-homedir v1.1.0 // indirect
	github.com/mitchellh/mapstructure v1.5.1-0.20220423185008-bf980b35cac4 // indirect
	github.com/mitchellh/reflectwalk v1.0.2 // indirect
	github.com/modern-go/concurrent v0.0.0-20180306012644-bacd9c7ef1dd // indirect
	github.com/modern-go/reflect2 v1.0.2 // indirect
	github.com/montanaflynn/stats v0.7.0 // indirect
	github.com/mschoch/smat v0.2.0 // indirect
	github.com/mtibben/percent v0.2.1 // indirect
	github.com/munnerz/goautoneg v0.0.0-20191010083416-a7dc8b61c822 // indirect
	github.com/natefinch/lumberjack v2.0.0+incompatible // indirect
	github.com/ncruces/go-strftime v0.1.9 // indirect
	github.com/open-policy-agent/opa v1.4.2 // indirect
	github.com/opentracing/opentracing-go v1.2.0 // indirect
	github.com/openzipkin/zipkin-go v0.4.3 // indirect
	github.com/oracle/coherence-go-client/v2 v2.2.0 // indirect
	github.com/panjf2000/ants/v2 v2.8.1 // indirect
	github.com/pelletier/go-toml v1.9.5 // indirect
	github.com/pierrec/lz4 v2.6.1+incompatible // indirect
	github.com/pierrec/lz4/v4 v4.1.22 // indirect
	github.com/pkg/browser v0.0.0-20240102092130-5ac0b6a4141c // indirect
	github.com/pkg/errors v0.9.1 // indirect
	github.com/pkoukk/tiktoken-go v0.1.6 // indirect
	github.com/pmezard/go-difflib v1.0.1-0.20181226105442-5d4384ee4fb2 // indirect
	github.com/power-devops/perfstat v0.0.0-20210106213030-5aafc221ea8c // indirect
	github.com/prometheus/client_golang v1.22.0 // indirect
	github.com/prometheus/client_model v0.6.2 // indirect
	github.com/prometheus/common v0.64.0 // indirect
	github.com/prometheus/procfs v0.16.1 // indirect
	github.com/prometheus/statsd_exporter v0.22.7 // indirect
	github.com/puzpuzpuz/xsync/v3 v3.0.0 // indirect
	github.com/rcrowley/go-metrics v0.0.0-20250401214520-65e299d6c5c9 // indirect
	github.com/redis/go-redis/v9 v9.6.3 // indirect
	github.com/remyoudompheng/bigfft v0.0.0-20230129092748-24d4a6f8daec // indirect
	github.com/santhosh-tekuri/jsonschema/v5 v5.3.1 // indirect
	github.com/segmentio/asm v1.2.0 // indirect
	github.com/shirou/gopsutil/v3 v3.23.12 // indirect
	github.com/shoenig/go-m1cpu v0.1.6 // indirect
	github.com/sirupsen/logrus v1.9.3 // indirect
	github.com/smartystreets/assertions v1.1.0 // indirect
	github.com/sony/gobreaker v0.5.0 // indirect
	github.com/sourcegraph/conc v0.3.0 // indirect
	github.com/spaolacci/murmur3 v1.1.0 // indirect
	github.com/spf13/cast v1.8.0 // indirect
	github.com/spf13/pflag v1.0.6 // indirect
	github.com/spiffe/go-spiffe/v2 v2.5.0 // indirect
	github.com/stoewer/go-strcase v1.2.0 // indirect
	github.com/stretchr/objx v0.5.2 // indirect
	github.com/tchap/go-patricia/v2 v2.3.2 // indirect
	github.com/tidwall/gjson v1.17.0 // indirect
	github.com/tidwall/match v1.1.1 // indirect
	github.com/tidwall/pretty v1.2.1 // indirect
	github.com/tidwall/transform v0.0.0-20201103190739-32f242e2dbde // indirect
	github.com/tklauser/go-sysconf v0.3.12 // indirect
	github.com/tklauser/numcpus v0.6.1 // indirect
	github.com/tmc/langchaingo v0.1.13 // indirect
	github.com/vmware/vmware-go-kcl v1.5.1 // indirect
	github.com/x448/float16 v0.8.4 // indirect
	github.com/xdg-go/pbkdf2 v1.0.0 // indirect
	github.com/xdg-go/scram v1.1.2 // indirect
	github.com/xdg-go/stringprep v1.0.4 // indirect
	github.com/xeipuuv/gojsonpointer v0.0.0-20190905194746-02993c407bfb // indirect
	github.com/xeipuuv/gojsonreference v0.0.0-20180127040603-bd5ef7bd5415 // indirect
	github.com/yashtewari/glob-intersection v0.2.0 // indirect
	github.com/youmark/pkcs8 v0.0.0-20240726163527-a2c0da244d78 // indirect
	github.com/yusufpapurcu/wmi v1.2.3 // indirect
	github.com/zeebo/errs v1.4.0 // indirect
	go.opencensus.io v0.24.0 // indirect
	go.opentelemetry.io/auto/sdk v1.1.0 // indirect
	go.opentelemetry.io/contrib/instrumentation/google.golang.org/grpc/otelgrpc v0.60.0 // indirect
	go.opentelemetry.io/contrib/instrumentation/net/http/otelhttp v0.60.0 // indirect
	go.opentelemetry.io/otel v1.35.0 // indirect
	go.opentelemetry.io/otel/exporters/otlp/otlptrace v1.35.0 // indirect
	go.opentelemetry.io/otel/exporters/otlp/otlptrace/otlptracegrpc v1.35.0 // indirect
	go.opentelemetry.io/otel/exporters/otlp/otlptrace/otlptracehttp v1.35.0 // indirect
	go.opentelemetry.io/otel/exporters/zipkin v1.34.0 // indirect
	go.opentelemetry.io/otel/metric v1.35.0 // indirect
	go.opentelemetry.io/otel/sdk v1.35.0 // indirect
	go.opentelemetry.io/otel/trace v1.35.0 // indirect
	go.opentelemetry.io/proto/otlp v1.6.0 // indirect
	go.uber.org/atomic v1.10.0 // indirect
	go.uber.org/zap v1.27.0 // indirect
	golang.org/x/arch v0.10.0 // indirect
<<<<<<< HEAD
	golang.org/x/crypto v0.35.0 // indirect
	golang.org/x/crypto v0.35.0 // indirect
	golang.org/x/exp v0.0.0-20241204233417-43b7b7cde48d // indirect
	golang.org/x/mod v0.22.0 // indirect
	golang.org/x/net v0.36.0 // indirect
	golang.org/x/oauth2 v0.23.0 // indirect
	golang.org/x/sync v0.11.0 // indirect
	golang.org/x/sys v0.30.0 // indirect
	golang.org/x/term v0.29.0 // indirect
	golang.org/x/text v0.22.0 // indirect
	golang.org/x/time v0.6.0 // indirect
	golang.org/x/tools v0.30.0 // indirect
=======
	golang.org/x/crypto v0.39.0 // indirect
	golang.org/x/exp v0.0.0-20250408133849-7e4ce0ab07d0 // indirect
	golang.org/x/mod v0.25.0 // indirect
	golang.org/x/net v0.41.0 // indirect
	golang.org/x/oauth2 v0.30.0 // indirect
	golang.org/x/sync v0.15.0 // indirect
	golang.org/x/sys v0.33.0 // indirect
	golang.org/x/term v0.32.0 // indirect
	golang.org/x/text v0.26.0 // indirect
	golang.org/x/time v0.11.0 // indirect
	golang.org/x/tools v0.33.0 // indirect
>>>>>>> 0ab52f79
	gomodules.xyz/jsonpatch/v2 v2.4.0 // indirect
	google.golang.org/api v0.231.0 // indirect
	google.golang.org/genproto v0.0.0-20250512202823-5a2f75b736a9 // indirect
	google.golang.org/genproto/googleapis/api v0.0.0-20250512202823-5a2f75b736a9 // indirect
	google.golang.org/genproto/googleapis/rpc v0.0.0-20250512202823-5a2f75b736a9 // indirect
	google.golang.org/grpc v1.72.1 // indirect
	google.golang.org/protobuf v1.36.6 // indirect
	gopkg.in/inf.v0 v0.9.1 // indirect
	gopkg.in/natefinch/lumberjack.v2 v2.2.1 // indirect
	gopkg.in/yaml.v2 v2.4.0 // indirect
	gopkg.in/yaml.v3 v3.0.1 // indirect
	k8s.io/api v0.31.0 // indirect
	k8s.io/apiextensions-apiserver v0.31.0 // indirect
	k8s.io/apimachinery v0.33.0 // indirect
	k8s.io/client-go v0.31.0 // indirect
	k8s.io/klog/v2 v2.130.1 // indirect
	k8s.io/kube-openapi v0.0.0-20250318190949-c8a335a9a2ff // indirect
	modernc.org/libc v1.61.9 // indirect
	modernc.org/mathutil v1.7.1 // indirect
	modernc.org/memory v1.8.2 // indirect
	sigs.k8s.io/controller-runtime v0.19.0 // indirect
	sigs.k8s.io/json v0.0.0-20241010143419-9aa6b5e7a4b3 // indirect
	sigs.k8s.io/randfill v1.0.0 // indirect
	sigs.k8s.io/structured-merge-diff/v4 v4.6.0 // indirect
	sigs.k8s.io/yaml v1.4.0 // indirect
)

replace github.com/dapr/components-contrib => ../../<|MERGE_RESOLUTION|>--- conflicted
+++ resolved
@@ -324,20 +324,6 @@
 	go.uber.org/atomic v1.10.0 // indirect
 	go.uber.org/zap v1.27.0 // indirect
 	golang.org/x/arch v0.10.0 // indirect
-<<<<<<< HEAD
-	golang.org/x/crypto v0.35.0 // indirect
-	golang.org/x/crypto v0.35.0 // indirect
-	golang.org/x/exp v0.0.0-20241204233417-43b7b7cde48d // indirect
-	golang.org/x/mod v0.22.0 // indirect
-	golang.org/x/net v0.36.0 // indirect
-	golang.org/x/oauth2 v0.23.0 // indirect
-	golang.org/x/sync v0.11.0 // indirect
-	golang.org/x/sys v0.30.0 // indirect
-	golang.org/x/term v0.29.0 // indirect
-	golang.org/x/text v0.22.0 // indirect
-	golang.org/x/time v0.6.0 // indirect
-	golang.org/x/tools v0.30.0 // indirect
-=======
 	golang.org/x/crypto v0.39.0 // indirect
 	golang.org/x/exp v0.0.0-20250408133849-7e4ce0ab07d0 // indirect
 	golang.org/x/mod v0.25.0 // indirect
@@ -349,7 +335,6 @@
 	golang.org/x/text v0.26.0 // indirect
 	golang.org/x/time v0.11.0 // indirect
 	golang.org/x/tools v0.33.0 // indirect
->>>>>>> 0ab52f79
 	gomodules.xyz/jsonpatch/v2 v2.4.0 // indirect
 	google.golang.org/api v0.231.0 // indirect
 	google.golang.org/genproto v0.0.0-20250512202823-5a2f75b736a9 // indirect
