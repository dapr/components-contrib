# ------------------------------------------------------------
# Copyright 2021 The Dapr Authors
# Licensed under the Apache License, Version 2.0 (the "License");
# you may not use this file except in compliance with the License.
# You may obtain a copy of the License at
#     http://www.apache.org/licenses/LICENSE-2.0
# Unless required by applicable law or agreed to in writing, software
# distributed under the License is distributed on an "AS IS" BASIS,
# WITHOUT WARRANTIES OR CONDITIONS OF ANY KIND, either express or implied.
# See the License for the specific language governing permissions and
# limitations under the License.
# ------------------------------------------------------------

name: Stable Components Certification Tests

on:
  repository_dispatch:
    types: [certification-test]
  workflow_dispatch:
  schedule:
    - cron: '5 */12 * * *'
  pull_request:
    branches:
      - master
      - release-*

jobs:
  # Based on whether this is a PR or a scheduled run, we will run a different
  # subset of the certification tests. This allows all the tests not requiring
  # secrets to be executed on pull requests.
  generate-matrix:
    runs-on: ubuntu-latest
    steps:
    - name: Parse repository_dispatch payload
      if: github.event_name == 'repository_dispatch'
      working-directory: ${{ github.workspace }}
      run: |
        if [ ${{ github.event.client_payload.command }} = "ok-to-test" ]; then
          echo "CHECKOUT_REF=${{ github.event.client_payload.pull_head_ref }}" >> $GITHUB_ENV
          echo "PR_NUMBER=${{ github.event.client_payload.issue.number }}" >> $GITHUB_ENV
        fi

    - name: Install yq
      run: |
        sudo snap install yq

    - name: Specify components that can be run on every PR
      id: pr-components
      run: |
        PR_COMPONENTS=$(yq -I0 --tojson eval - << EOF
        - pubsub.kafka
        - pubsub.rabbitmq
        - pubsub.pulsar
        - pubsub.mqtt3
        - state.mongodb
        - state.redis
        - state.cockroachdb
        - state.postgresql
        - state.cassandra
        - state.memcached
        - state.mysql
        - bindings.alicloud.dubbo
        - bindings.kafka
        - bindings.redis
        - bindings.cron
        - secretstores.local.env
        - secretstores.local.file
        - secretstores.hashicorp.vault
        - bindings.rabbitmq
        - bindings.localstorage
        - bindings.postgres
        EOF
        )
        echo "pr-components=$PR_COMPONENTS" >> $GITHUB_OUTPUT

    - name: Specify components requiring cloud resources to run
      id: cloud-components
      run: |
        # Skip cloud-components on PRs, requires scheduled run trigger
        # or approver to trigger via respository-dispatch on /ok-to-test
        if [ "${{ github.event_name }}" = "pull_request" ]; then
          echo "cloud-components=[]" >> $GITHUB_OUTPUT
          exit
        fi
        # Reuse the same cloud infrastructure as conformance.yml
        #
        # Unfortunately, Azure secrets can't have underscores in
        # names, while environment variables with hyphens ('-') are
        # troublesome.
        #
        # We work around here by leveraging the fact that
        # environment variable names are case sensitive, so
        # CamelCase would still work.
        #
        # That is slightly better than something like
        # AZURECOSMOSDBMASTERKEY, which is extremely hard to read
        # and errorprone.
        #
        # Only list the secrets you need for the component.
        CRON_COMPONENTS=$(yq -I0 --tojson eval - << EOF
        - component: secretstores.azure.keyvault
          required-secrets: AzureKeyVaultName,AzureKeyVaultSecretStoreTenantId,AzureKeyVaultSecretStoreClientId,AzureKeyVaultSecretStoreServicePrincipalClientId,AzureKeyVaultSecretStoreServicePrincipalClientSecret,AzureContainerRegistryName,AzureResourceGroupName
          required-certs: AzureKeyVaultSecretStoreCert
        - component: state.sqlserver
          required-secrets: AzureSqlServerConnectionString
        - component: bindings.azure.servicebusqueues
          required-secrets: AzureServiceBusConnectionString
        - component: bindings.azure.cosmosdb
          required-secrets: AzureCosmosDBUrl,AzureCosmosDB,AzureCosmosDBCollection,AzureCosmosDBMasterKey,AzureCertificationTenantId,AzureCertificationServicePrincipalClientId,AzureCertificationServicePrincipalClientSecret
        - component: bindings.azure.eventhubs
          required-secrets: AzureEventHubsBindingsConnectionString,AzureBlobStorageAccount,AzureBlobStorageAccessKey,AzureEventHubsBindingsHub,AzureEventHubsBindingsNamespace,AzureEventHubsBindingsConsumerGroup,AzureCertificationServicePrincipalClientId,AzureCertificationTenantId,AzureCertificationServicePrincipalClientSecret,AzureResourceGroupName,AzureCertificationSubscriptionId,AzureEventHubsBindingsContainer,AzureIotHubEventHubConnectionString,AzureIotHubName,AzureIotHubBindingsConsumerGroup
        - component: pubsub.azure.eventhubs
          required-secrets: AzureEventHubsPubsubTopicActiveConnectionString,AzureEventHubsPubsubNamespace,AzureEventHubsPubsubNamespaceConnectionString,AzureBlobStorageAccount,AzureBlobStorageAccessKey,AzureEventHubsPubsubContainer,AzureIotHubName,AzureIotHubEventHubConnectionString,AzureCertificationTenantId,AzureCertificationServicePrincipalClientId,AzureCertificationServicePrincipalClientSecret,AzureResourceGroupName,AzureCertificationSubscriptionId
        - component: pubsub.azure.servicebus.topics
          required-secrets: AzureServiceBusConnectionString,AzureServiceBusNamespace, AzureCertificationTenantId,AzureCertificationServicePrincipalClientId,AzureCertificationServicePrincipalClientSecret
        - component: bindings.azure.blobstorage
          required-secrets: AzureBlobStorageAccount,AzureBlobStorageAccessKey,AzureBlobStorageContainer,AzureCertificationTenantId,AzureCertificationServicePrincipalClientId,AzureCertificationServicePrincipalClientSecret
        - component: bindings.azure.storagequeues
          required-secrets: AzureBlobStorageAccount, AzureBlobStorageAccessKey
        - component: state.azure.tablestorage
          required-secrets: AzureBlobStorageAccount, AzureBlobStorageAccessKey, AzureCertificationTenantId, AzureCertificationServicePrincipalClientId, AzureCertificationServicePrincipalClientSecret
        - component: state.azure.blobstorage
          required-secrets: AzureBlobStorageContainer,AzureBlobStorageAccount, AzureBlobStorageAccessKey, AzureCertificationTenantId, AzureCertificationServicePrincipalClientId, AzureCertificationServicePrincipalClientSecret
        - component: state.azure.cosmosdb
          required-secrets: AzureCosmosDBMasterKey, AzureCosmosDBUrl, AzureCosmosDB, AzureCosmosDBCollection, AzureCertificationTenantId, AzureCertificationServicePrincipalClientId, AzureCertificationServicePrincipalClientSecret
        - component: pubsub.aws.snssqs
          terraform-dir: pubsub/aws/snssqs
        - component: state.aws.dynamodb
          terraform-dir: state/aws/dynamodb
        
        EOF
        )
        echo "cloud-components=$CRON_COMPONENTS" >> $GITHUB_OUTPUT

    - name: Create PR comment
      if: env.PR_NUMBER != ''
      uses: artursouza/sticky-pull-request-comment@v2.2.0
      with:
        header: ${{ github.run_id }}
        number: ${{ env.PR_NUMBER }}
        GITHUB_TOKEN: ${{ secrets.DAPR_BOT_TOKEN }}
        message: |
          # Components certification test

          🔗 **[Link to Action run](${{ github.server_url }}/${{ github.repository }}/actions/runs/${{ github.run_id }})**

          Commit ref: ${{ env.CHECKOUT_REF }}

    outputs:
      pr-components: ${{ steps.pr-components.outputs.pr-components }}
      cloud-components: ${{ steps.cloud-components.outputs.cloud-components }}

  certification:
    name: ${{ matrix.component }} certification
    runs-on: ubuntu-latest
    defaults:
      run:
        shell: bash
    needs: generate-matrix
    env:
      UNIQUE_ID: ${{github.run_id}}-${{github.run_attempt}}

    strategy:
      fail-fast: false # Keep running even if one component fails
      matrix:
        component: ${{ fromJson(needs.generate-matrix.outputs.pr-components) }}
        include: ${{ fromJson(needs.generate-matrix.outputs.cloud-components) }}

    steps:
    - name: Set default payload repo and ref
      run: |
        echo "CHECKOUT_REPO=${{ github.repository }}" >> $GITHUB_ENV
        echo "CHECKOUT_REF=${{ github.ref }}" >> $GITHUB_ENV

    - name: Parse repository_dispatch payload
      if: github.event_name == 'repository_dispatch'
      run: |
        if [ ${{ github.event.client_payload.command }} = "ok-to-test" ]; then
          echo "CHECKOUT_REPO=${{ github.event.client_payload.pull_head_repo }}" >> $GITHUB_ENV
          echo "CHECKOUT_REF=${{ github.event.client_payload.pull_head_ref }}" >> $GITHUB_ENV
        fi

    - name: Check out code
      uses: actions/checkout@v3
      with:
        repository: ${{ env.CHECKOUT_REPO }}
        ref: ${{ env.CHECKOUT_REF }}

    - name: Setup test output
      run: |
        export TEST_OUTPUT_FILE_PREFIX=$GITHUB_WORKSPACE/test_report
        echo "TEST_OUTPUT_FILE_PREFIX=$TEST_OUTPUT_FILE_PREFIX" >> $GITHUB_ENV

    - name: Configure certification test and source path
      run: |
        TEST_COMPONENT=$(echo ${{ matrix.component }} | sed -E 's/\./\//g')
        export TEST_PATH="tests/certification/${TEST_COMPONENT}"
        echo "TEST_PATH=$TEST_PATH" >> $GITHUB_ENV
        export SOURCE_PATH="github.com/dapr/components-contrib/${TEST_COMPONENT}"
        echo "SOURCE_PATH=$SOURCE_PATH" >> $GITHUB_ENV
        # converts slashes to dots in this string, so that it doesn't consider them sub-folders
        export SOURCE_PATH_LINEAR=$(echo "$SOURCE_PATH" |sed 's#/#\.#g')
        echo "SOURCE_PATH_LINEAR=$SOURCE_PATH_LINEAR" >> $GITHUB_ENV

    - uses: Azure/login@v1
      with:
        creds: ${{ secrets.AZURE_CREDENTIALS }}
      if: matrix.required-secrets != ''

    # Set this GitHub secret to your KeyVault, and grant the KeyVault policy to your Service Principal:
    #    az keyvault set-policy -n $AZURE_KEYVAULT --secret-permissions get list --spn $SPN_CLIENT_ID
    # Using az cli to query keyvault as Azure/get-keyvault-secrets@v1 is deprecated
    - name: Setup secrets
      id: get-azure-secrets
      if: matrix.required-secrets != ''
      env:
        VAULT_NAME: ${{ secrets.AZURE_KEYVAULT }}
      run: |
        secrets="${{ matrix.required-secrets }}"
        for secretName in $(echo -n $secrets | tr ',' ' '); do
          value=$(az keyvault secret show \
            --name $secretName \
            --vault-name $VAULT_NAME \
            --query value \
            --output tsv)
          echo "::add-mask::$value"
          echo "$secretName=$value" >> $GITHUB_OUTPUT
          echo "$secretName=$value" >> $GITHUB_ENV
        done

    # Download the required certificates into files, and set env var pointing to their names
    - name: Setup certs
      if: matrix.required-certs != ''
      working-directory: ${{ env.TEST_PATH }}
      run: |
        for CERT_NAME in $(echo "${{ matrix.required-certs }}" | sed 's/,/ /g'); do
          CERT_FILE=$(mktemp --suffix .pfx)
          echo "Downloading cert $CERT_NAME into file $CERT_FILE"
          rm $CERT_FILE && \
            az keyvault secret download --vault-name ${{ secrets.AZURE_KEYVAULT }} --name $CERT_NAME --encoding base64 --file $CERT_FILE
          echo 'Setting $CERT_NAME to' "$CERT_FILE"
          echo "$CERT_NAME=$CERT_FILE" >> $GITHUB_ENV
        done

    - name: Get current time
      run: |
        echo "CURRENT_TIME=$(date --rfc-3339=date)" >> ${GITHUB_ENV}

    - name: Setup Terraform
      uses: hashicorp/setup-terraform@v2
      if: matrix.terraform-dir != ''

    - name: Set AWS Region
      if: contains(matrix.component, 'aws')
      run: |
        AWS_REGION="us-west-1"
        echo "AWS_REGION=$AWS_REGION" >> $GITHUB_ENV
   
    - name: Configure AWS Credentials
      uses: aws-actions/configure-aws-credentials@v1
      with:
        aws-access-key-id: ${{ secrets.AWS_ACCESS_KEY }}
        aws-secret-access-key: ${{ secrets.AWS_SECRET_KEY }}
        aws-region: "${{ env.AWS_REGION }}"
      if: matrix.terraform-dir != ''

    - name: Terraform Init
      id: init
      run: terraform init
      working-directory: "./.github/infrastructure/terraform/certification/${{ matrix.terraform-dir }}"
      if: matrix.terraform-dir != ''
      
    - name: Terraform Validate
      id: validate
      run: terraform validate -no-color
      working-directory: "./.github/infrastructure/terraform/certification/${{ matrix.terraform-dir }}"
      if: matrix.terraform-dir != ''

    - name: Terraform Plan
      id: plan
      run: terraform plan -no-color -var="UNIQUE_ID=${{env.UNIQUE_ID}}" -var="TIMESTAMP=${{env.CURRENT_TIME}}"
      working-directory: "./.github/infrastructure/terraform/certification/${{ matrix.terraform-dir }}"
      if: matrix.terraform-dir != ''

    - name: Terraform Apply     
      run: terraform apply -auto-approve -var="UNIQUE_ID=${{env.UNIQUE_ID}}" -var="TIMESTAMP=${{env.CURRENT_TIME}}"
      working-directory: "./.github/infrastructure/terraform/certification/${{ matrix.terraform-dir }}"
      if: matrix.terraform-dir != ''
      continue-on-error: true
    
    - name: Create aws.snssqs specific variables
      if: contains(matrix.component, 'snssqs')
      working-directory: "./.github/infrastructure/terraform/certification/${{ matrix.terraform-dir }}"
      run: |
        PUBSUB_AWS_SNSSQS_QUEUE_1="sqssnscerttest-q1-${{env.UNIQUE_ID}}"
        echo "PUBSUB_AWS_SNSSQS_QUEUE_1=$PUBSUB_AWS_SNSSQS_QUEUE_1" >> $GITHUB_ENV

        PUBSUB_AWS_SNSSQS_QUEUE_2="sqssnscerttest-q2-${{env.UNIQUE_ID}}"
        echo "PUBSUB_AWS_SNSSQS_QUEUE_2=$PUBSUB_AWS_SNSSQS_QUEUE_2" >> $GITHUB_ENV

        PUBSUB_AWS_SNSSQS_QUEUE_3="sqssnscerttest-q3-${{env.UNIQUE_ID}}"
        echo "PUBSUB_AWS_SNSSQS_QUEUE_3=$PUBSUB_AWS_SNSSQS_QUEUE_3" >> $GITHUB_ENV
        PUBSUB_AWS_SNSSQS_TOPIC_3="sqssnscerttest-t3-${{env.UNIQUE_ID}}"
        echo "PUBSUB_AWS_SNSSQS_TOPIC_3=$PUBSUB_AWS_SNSSQS_TOPIC_3" >> $GITHUB_ENV

        PUBSUB_AWS_SNSSQS_QUEUE_MVT="sqssnscerttest-q-mvt-${{env.UNIQUE_ID}}"
        echo "PUBSUB_AWS_SNSSQS_QUEUE_MVT=$PUBSUB_AWS_SNSSQS_QUEUE_MVT" >> $GITHUB_ENV
        PUBSUB_AWS_SNSSQS_TOPIC_MVT="sqssnscerttest-tp-mvt-${{env.UNIQUE_ID}}"
        echo "PUBSUB_AWS_SNSSQS_TOPIC_MVT=$PUBSUB_AWS_SNSSQS_TOPIC_MVT" >> $GITHUB_ENV

<<<<<<< HEAD
        PUBSUB_AWS_SNSSQS_QUEUE_DLIN="sqssnscerttest-dlq-in-${{env.UNIQUE_ID}}"
        echo "PUBSUB_AWS_SNSSQS_QUEUE_DLIN=$PUBSUB_AWS_SNSSQS_QUEUE_DLIN" >> $GITHUB_ENV
        PUBSUB_AWS_SNSSQS_TOPIC_DL="sqssnscerttest-dlt-${{env.UNIQUE_ID}}"
        echo "PUBSUB_AWS_SNSSQS_TOPIC_DL=$PUBSUB_AWS_SNSSQS_TOPIC_DL" >> $GITHUB_ENV
=======
        PUBSUB_AWS_SNSSQS_QUEUE_FIFO="sqssnscerttest-q-fifo-${{env.UNIQUE_ID}}.fifo"
        echo "PUBSUB_AWS_SNSSQS_QUEUE_FIFO=$PUBSUB_AWS_SNSSQS_QUEUE_FIFO" >> $GITHUB_ENV
        PUBSUB_AWS_SNSSQS_TOPIC_FIFO="sqssnscerttest-t-fifo-${{env.UNIQUE_ID}}.fifo"
        echo "PUBSUB_AWS_SNSSQS_TOPIC_FIFO=$PUBSUB_AWS_SNSSQS_TOPIC_FIFO" >> $GITHUB_ENV
        PUBSUB_AWS_SNSSQS_FIFO_GROUP_ID="sqssnscerttest-q-fifo-${{env.UNIQUE_ID}}"
        echo "PUBSUB_AWS_SNSSQS_FIFO_GROUP_ID=$PUBSUB_AWS_SNSSQS_FIFO_GROUP_ID" >> $GITHUB_ENV
>>>>>>> 8d4022a9

        AWS_REGION="us-east-1"
        echo "AWS_REGION=$AWS_REGION" >> $GITHUB_ENV
    
    - name: Create state aws.dynamodb specific variables
      if: contains(matrix.component, 'dynamodb')
      working-directory: "./.github/infrastructure/terraform/certification/${{ matrix.terraform-dir }}"
      run: |
        STATE_AWS_DYNAMODB_TABLE_1="certification-test-terraform-basic-${{ env.UNIQUE_ID }}"
        echo "STATE_AWS_DYNAMODB_TABLE_1=$STATE_AWS_DYNAMODB_TABLE_1" >> $GITHUB_ENV
        STATE_AWS_DYNAMODB_TABLE_2="certification-test-terraform-partition-key-${{ env.UNIQUE_ID }}"
        echo "STATE_AWS_DYNAMODB_TABLE_2=$STATE_AWS_DYNAMODB_TABLE_2" >> $GITHUB_ENV
        AWS_REGION="us-east-1"
        echo "AWS_REGION=$AWS_REGION" >> $GITHUB_ENV

    - name: Set up Go
      uses: actions/setup-go@v3
      with:
        go-version: '^1.19'

    - name: Download Go dependencies
      working-directory: ${{ env.TEST_PATH }}
      run: |
        go mod download
        go install gotest.tools/gotestsum@latest
        go install github.com/axw/gocov/gocov@v1.1.0

    - name: Check that go mod tidy is up-to-date
      working-directory: ${{ env.TEST_PATH }}
      run: |
        go mod tidy -compat=1.19
        git diff --exit-code ./go.mod
        git diff --exit-code ./go.sum
  
    - name: Run tests
      continue-on-error: false
      working-directory: ${{ env.TEST_PATH }}
      env:
        AWS_ACCESS_KEY_ID: ${{ secrets.AWS_ACCESS_KEY }}
        AWS_SECRET_ACCESS_KEY: ${{ secrets.AWS_SECRET_KEY }}
        AWS_REGION: "${{ env.AWS_REGION }}"
      run: |
        echo "Running certification tests for ${{ matrix.component }} ... "
        export GOLANG_PROTOBUF_REGISTRATION_CONFLICT=ignore
        set +e
        gotestsum --jsonfile ${{ env.TEST_OUTPUT_FILE_PREFIX }}_certification.json \
          --junitfile ${{ env.TEST_OUTPUT_FILE_PREFIX }}_certification.xml --format standard-quiet -- \
          -coverprofile=cover.out -covermode=set -tags=certtests -coverpkg=${{ env.SOURCE_PATH }}
        status=$?
        echo "Completed certification tests for ${{ matrix.component }} ... "
        if test $status -ne 0; then
          echo "Setting CERTIFICATION_FAILURE"
          export CERTIFICATION_FAILURE=true
        fi
        set -e

        COVERAGE_REPORT=$(gocov convert cover.out | gocov report)
        COVERAGE_LINE=$(echo $COVERAGE_REPORT  | grep -oP '(?<=Total Coverage:).*') # example: "80.00% (40/50)"
        COVERAGE_PERCENTAGE=$(echo $COVERAGE_LINE | grep -oP '([0-9\.]*)' | head -n 1) # example "80.00"
        echo "COVERAGE_LINE=$COVERAGE_LINE" >> $GITHUB_ENV
        echo "COMPONENT_PERCENTAGE=$COVERAGE_PERCENTAGE" >> $GITHUB_ENV

        # Fail the step if we found no test to run
        if grep -q "\[no test files\]" ${{ env.TEST_OUTPUT_FILE_PREFIX }}_certification.json ; then
          echo "::error:: No certification test file was found for component ${{ matrix.component }}"
          exit -1
        fi

        for CERT_NAME in $(echo "${{ matrix.required-certs }}" | sed 's/,/ /g'); do
          CERT_FILE=$(printenv $CERT_NAME)

          echo "Cleaning up the certificate file $CERT_FILE..."
          rm $CERT_FILE
        done

        if [[ -v CERTIFICATION_FAILURE ]]; then
          echo "CERTIFICATION_FAILURE=true" >> $GITHUB_ENV
          exit 1
        else
          echo "CERTIFICATION_FAILURE=false" >> $GITHUB_ENV
        fi

    - name: Prepare test result info
      if: always()
      run: |
        mkdir -p tmp/result_files
        echo "Writing to tmp/result_files/${{ matrix.component }}.txt"
        if [[ "${{ env.CERTIFICATION_FAILURE }}" == "true" ]]; then
          echo "0" >> "tmp/result_files/${{ matrix.component }}.txt"
        else
          echo "1" >> "tmp/result_files/${{ matrix.component }}.txt"
        fi

    - name: Upload result files
      uses: actions/upload-artifact@v3
      if: always()
      with:
        name: result_files
        path: tmp/result_files
        retention-days: 1

    - name: Prepare Cert Coverage Info
      if: github.event_name == 'schedule'
      run: |
       mkdir -p tmp/cov_files
       echo "${{ env.COVERAGE_LINE }}" >> tmp/cov_files/${{ env.SOURCE_PATH_LINEAR }}.txt

    - name: Upload Cert Coverage Artifact
      uses: actions/upload-artifact@v3
      if: github.event_name == 'schedule'
      with:
        name: certtest_cov
        path: tmp/cov_files
        retention-days: 1

    - name: Component Coverage Discord Notification
      if: github.event_name == 'schedule'
      env:
        DISCORD_WEBHOOK: ${{ secrets.DISCORD_MONITORING_WEBHOOK_URL }}
      uses: Ilshidur/action-discord@0c4b27844ba47cb1c7bee539c8eead5284ce9fa9
      continue-on-error: true
      with:
        args: 'Cert Test Coverage for {{ SOURCE_PATH }} is {{ COVERAGE_LINE }}'

    # Upload logs for test analytics to consume
    - name: Upload test results
      if: always()
      uses: actions/upload-artifact@master
      with:
        name: ${{ matrix.component }}_certification_test
        path: ${{ env.TEST_OUTPUT_FILE_PREFIX }}_certification.*

    - name: Terraform Destroy
      continue-on-error: true    
      run: terraform destroy -auto-approve -var="UNIQUE_ID=${{env.UNIQUE_ID}}" -var="TIMESTAMP=${{env.CURRENT_TIME}}"
      working-directory: "./.github/infrastructure/terraform/certification/${{ matrix.terraform-dir }}"
      if: matrix.terraform-dir != ''

  post_job:
    name: Post-completion
    runs-on: ubuntu-latest
    if: always()
    needs: 
      - certification
      - generate-matrix
    steps:
      - name: Parse repository_dispatch payload
        if: github.event_name == 'repository_dispatch'
        working-directory: ${{ github.workspace }}
        run: |
          if [ ${{ github.event.client_payload.command }} = "ok-to-test" ]; then
            echo "CHECKOUT_REF=${{ github.event.client_payload.pull_head_ref }}" >> $GITHUB_ENV
            echo "PR_NUMBER=${{ github.event.client_payload.issue.number }}" >> $GITHUB_ENV
          fi

      - name: Download test result artifact
        if: always() && env.PR_NUMBER != ''
        uses: actions/download-artifact@v3
        continue-on-error: true
        id: testresults
        with:
          name: result_files
          path: tmp/result_files

      - name: Build message
        if: always() && env.PR_NUMBER != ''
        # Abusing of the github-script action to be able to write this in JS
        uses: actions/github-script@v6
        with:
          script: |
            const prComponents = ('${{ needs.generate-matrix.outputs.pr-components }}' && JSON.parse('${{ needs.generate-matrix.outputs.pr-components }}')) || []
            const cloudComponents = ('${{ needs.generate-matrix.outputs.cloud-components }}' && JSON.parse('${{ needs.generate-matrix.outputs.cloud-components }}')) || []
            const allComponents = [...prComponents, ...cloudComponents]
            const basePath = '${{ steps.testresults.outputs.download-path }}'
            const testType = 'certification'

            const fs = require('fs')
            const path = require('path')

            let message = `# Components ${testType} test

            🔗 **[Link to Action run](${{ github.server_url }}/${{ github.repository }}/actions/runs/${{ github.run_id }})**

            Commit ref: ${{ env.CHECKOUT_REF }}`

            let allSuccess = true
            let allFound = true
            let notSuccess = []
            let notFound = []
            for (let i = 0; i < allComponents.length; i++) {
                let component = allComponents[i]
                if (!component) {
                    continue
                }
                if (typeof component == 'object') {
                    component = component.component
                }
                let found = false
                let success = false
                try {
                    let read =fs.readFileSync(path.join(basePath, component + '.txt'), 'utf8')
                    read = read.split('\n')[0]
                    switch (read) {
                        case '1':
                            found = true
                            success = true
                            break
                        case '0':
                            found = true
                            success = false
                    }
                } catch (e) {
                    // ignore errors, leave found = false
                }

                if (!found) {
                    allFound = false
                    notFound.push(component)
                }
                if (!success) {
                    allSuccess = false
                    notSuccess.push(component)
                }
            }

            if (allSuccess) {
                if (allFound) {
                    message += '\n\n' + `# ✅ All ${testType} tests passed

            All tests have reported a successful status` + '\n\n'
                } else {
                    message += '\n\n' + `# ⚠️ Some ${testType} tests did not report status

            Although there were no failures reported, some tests did not report a status:` + '\n\n'
                    for (let i = 0; i < notFound.length; i++) {
                        message += '- ' + notFound[i] + '\n'
                    }
                    message += '\n'
                }
            } else {
                message += '\n\n' + `# ❌ Some ${testType} tests failed

            These tests failed:` + '\n\n'
                for (let i = 0; i < notSuccess.length; i++) {
                    message += '- ' + notSuccess[i] + '\n'
                }
                message += '\n'

                if (!allFound) {
                    message += 'Additionally, some tests did not report a status:\n\n'
                    for (let i = 0; i < notFound.length; i++) {
                        message += '- ' + notFound[i] + '\n'
                    }
                    message += '\n'
                }
            }

            fs.writeFileSync('message.txt', message)

      - name: Replace PR comment
        if: always() && env.PR_NUMBER != ''
        uses: artursouza/sticky-pull-request-comment@v2.2.0
        with:
          header: ${{ github.run_id }}
          number: ${{ env.PR_NUMBER }}
          GITHUB_TOKEN: ${{ secrets.DAPR_BOT_TOKEN }}
          path: message.txt

      - name: Download Cert Coverage Artifact
        uses: actions/download-artifact@v3
        continue-on-error: true
        if: success() && github.event_name == 'schedule'
        id: download
        with:
          name: certtest_cov
          path: tmp/cov_files

      - name: Calculate total coverage
        if: success() && github.event_name == 'schedule'
        run: |
          threshold=60.0
          echo "threshold=$threshold" >> $GITHUB_ENV
          aboveThreshold=0
          totalFiles=0
          ls "${{steps.download.outputs.download-path}}" | while read f; do
          while read LINE;
              do
              ratio=$(echo $LINE | cut -d "(" -f2 | cut -d ")" -f1)
              prcnt=$(echo $LINE | cut -d "(" -f1 | cut -d ")" -f1)
              tempPrcnt=$(echo $prcnt | cut -d'%' -f1)
              if [ $tempPrcnt \> $threshold ]; then aboveThreshold=$(($aboveThreshold+1)); fi
              totalFiles=$(($totalFiles+1))
              tempNumerator=$(echo $ratio | cut -d'/' -f1)
              tempDenominator=$(echo $ratio | cut -d'/' -f2)
              export numerator=$(($numerator+$tempNumerator))
              export denominator=$(($denominator+$tempDenominator))
              totalPer=$(awk "BEGIN { print (($numerator / $denominator) * 100) }")
              echo "totalPer=$totalPer" >> $GITHUB_ENV
              echo "aboveThreshold=$aboveThreshold" >> $GITHUB_ENV
              echo "totalFiles=$totalFiles" >> $GITHUB_ENV
            done < "${{steps.download.outputs.download-path}}/$f"
          done
        continue-on-error: true

      - name: Final Coverage Discord Notification
        if: success() && github.event_name == 'schedule'
        env:
          DISCORD_WEBHOOK: ${{ secrets.DISCORD_MONITORING_WEBHOOK_URL }}
        uses: Ilshidur/action-discord@0c4b27844ba47cb1c7bee539c8eead5284ce9fa9
        continue-on-error: true
        with:
          args: 'Total Coverage for Certification Tests is {{ totalPer }}%. {{ aboveThreshold }} out of {{ totalFiles }} components have certification tests with code coverage > {{ threshold }}%'<|MERGE_RESOLUTION|>--- conflicted
+++ resolved
@@ -308,19 +308,19 @@
         PUBSUB_AWS_SNSSQS_TOPIC_MVT="sqssnscerttest-tp-mvt-${{env.UNIQUE_ID}}"
         echo "PUBSUB_AWS_SNSSQS_TOPIC_MVT=$PUBSUB_AWS_SNSSQS_TOPIC_MVT" >> $GITHUB_ENV
 
-<<<<<<< HEAD
         PUBSUB_AWS_SNSSQS_QUEUE_DLIN="sqssnscerttest-dlq-in-${{env.UNIQUE_ID}}"
         echo "PUBSUB_AWS_SNSSQS_QUEUE_DLIN=$PUBSUB_AWS_SNSSQS_QUEUE_DLIN" >> $GITHUB_ENV
+        PUBSUB_AWS_SNSSQS_QUEUE_DLOUT="sqssnscerttest-dlq-out-${{env.UNIQUE_ID}}"
+        echo "PUBSUB_AWS_SNSSQS_QUEUE_DLOUT=$PUBSUB_AWS_SNSSQS_QUEUE_DLOUT" >> $GITHUB_ENV
         PUBSUB_AWS_SNSSQS_TOPIC_DL="sqssnscerttest-dlt-${{env.UNIQUE_ID}}"
         echo "PUBSUB_AWS_SNSSQS_TOPIC_DL=$PUBSUB_AWS_SNSSQS_TOPIC_DL" >> $GITHUB_ENV
-=======
+
         PUBSUB_AWS_SNSSQS_QUEUE_FIFO="sqssnscerttest-q-fifo-${{env.UNIQUE_ID}}.fifo"
         echo "PUBSUB_AWS_SNSSQS_QUEUE_FIFO=$PUBSUB_AWS_SNSSQS_QUEUE_FIFO" >> $GITHUB_ENV
         PUBSUB_AWS_SNSSQS_TOPIC_FIFO="sqssnscerttest-t-fifo-${{env.UNIQUE_ID}}.fifo"
         echo "PUBSUB_AWS_SNSSQS_TOPIC_FIFO=$PUBSUB_AWS_SNSSQS_TOPIC_FIFO" >> $GITHUB_ENV
         PUBSUB_AWS_SNSSQS_FIFO_GROUP_ID="sqssnscerttest-q-fifo-${{env.UNIQUE_ID}}"
         echo "PUBSUB_AWS_SNSSQS_FIFO_GROUP_ID=$PUBSUB_AWS_SNSSQS_FIFO_GROUP_ID" >> $GITHUB_ENV
->>>>>>> 8d4022a9
 
         AWS_REGION="us-east-1"
         echo "AWS_REGION=$AWS_REGION" >> $GITHUB_ENV
