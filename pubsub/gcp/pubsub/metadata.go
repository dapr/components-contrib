/*
Copyright 2021 The Dapr Authors
Licensed under the Apache License, Version 2.0 (the "License");
you may not use this file except in compliance with the License.
You may obtain a copy of the License at
    http://www.apache.org/licenses/LICENSE-2.0
Unless required by applicable law or agreed to in writing, software
distributed under the License is distributed on an "AS IS" BASIS,
WITHOUT WARRANTIES OR CONDITIONS OF ANY KIND, either express or implied.
See the License for the specific language governing permissions and
limitations under the License.
*/

package pubsub

import "time"

// GCPPubSubMetaData pubsub metadata.
type metadata struct {
	// Ignored by metadata parser because included in built-in authentication profile
	ConsumerID          string `mapstructure:"consumerID"              mdignore:"true"`
	Type                string `mapstructure:"type"                    mdignore:"true"`
	IdentityProjectID   string `mapstructure:"identityProjectID"       mdignore:"true"`
	ProjectID           string `mapstructure:"projectID"               mdignore:"true"`
	PrivateKeyID        string `mapstructure:"privateKeyID"            mdignore:"true"`
	PrivateKey          string `mapstructure:"privateKey"              mdignore:"true"`
	ClientEmail         string `mapstructure:"clientEmail"             mdignore:"true"`
	ClientID            string `mapstructure:"clientID"                mdignore:"true"`
	AuthURI             string `mapstructure:"authURI"                 mdignore:"true"`
	TokenURI            string `mapstructure:"tokenURI"                mdignore:"true"`
	AuthProviderCertURL string `mapstructure:"authProviderX509CertUrl" mdignore:"true"`
	ClientCertURL       string `mapstructure:"clientX509CertUrl"       mdignore:"true"`

<<<<<<< HEAD
	DisableEntityManagement bool          `mapstructure:"disableEntityManagement"`
	EnableMessageOrdering   bool          `mapstructure:"enableMessageOrdering"`
	MaxReconnectionAttempts int           `mapstructure:"maxReconnectionAttempts"`
	ConnectionRecoveryInSec int           `mapstructure:"connectionRecoveryInSec"`
	ConnectionEndpoint      string        `mapstructure:"endpoint"`
	OrderingKey             string        `mapstructure:"orderingKey"`
	DeadLetterTopic         string        `mapstructure:"deadLetterTopic"`
	MaxDeliveryAttempts     int           `mapstructure:"maxDeliveryAttempts"`
	AckDeadline             time.Duration `mapstructure:"ackDeadline"`
=======
	DisableEntityManagement  bool   `mapstructure:"disableEntityManagement"`
	EnableMessageOrdering    bool   `mapstructure:"enableMessageOrdering"`
	MaxReconnectionAttempts  int    `mapstructure:"maxReconnectionAttempts"`
	ConnectionRecoveryInSec  int    `mapstructure:"connectionRecoveryInSec"`
	ConnectionEndpoint       string `mapstructure:"endpoint"`
	OrderingKey              string `mapstructure:"orderingKey"`
	DeadLetterTopic          string `mapstructure:"deadLetterTopic"`
	MaxDeliveryAttempts      int    `mapstructure:"maxDeliveryAttempts"`
	MaxOutstandingMessages   int    `mapstructure:"maxOutstandingMessages"`
	MaxOutstandingBytes      int    `mapstructure:"maxOutstandingBytes"`
	MaxConcurrentConnections int    `mapstructure:"maxConcurrentConnections"`
>>>>>>> bf07ca50
}<|MERGE_RESOLUTION|>--- conflicted
+++ resolved
@@ -31,27 +31,16 @@
 	AuthProviderCertURL string `mapstructure:"authProviderX509CertUrl" mdignore:"true"`
 	ClientCertURL       string `mapstructure:"clientX509CertUrl"       mdignore:"true"`
 
-<<<<<<< HEAD
-	DisableEntityManagement bool          `mapstructure:"disableEntityManagement"`
-	EnableMessageOrdering   bool          `mapstructure:"enableMessageOrdering"`
-	MaxReconnectionAttempts int           `mapstructure:"maxReconnectionAttempts"`
-	ConnectionRecoveryInSec int           `mapstructure:"connectionRecoveryInSec"`
-	ConnectionEndpoint      string        `mapstructure:"endpoint"`
-	OrderingKey             string        `mapstructure:"orderingKey"`
-	DeadLetterTopic         string        `mapstructure:"deadLetterTopic"`
-	MaxDeliveryAttempts     int           `mapstructure:"maxDeliveryAttempts"`
-	AckDeadline             time.Duration `mapstructure:"ackDeadline"`
-=======
-	DisableEntityManagement  bool   `mapstructure:"disableEntityManagement"`
-	EnableMessageOrdering    bool   `mapstructure:"enableMessageOrdering"`
-	MaxReconnectionAttempts  int    `mapstructure:"maxReconnectionAttempts"`
-	ConnectionRecoveryInSec  int    `mapstructure:"connectionRecoveryInSec"`
-	ConnectionEndpoint       string `mapstructure:"endpoint"`
-	OrderingKey              string `mapstructure:"orderingKey"`
-	DeadLetterTopic          string `mapstructure:"deadLetterTopic"`
-	MaxDeliveryAttempts      int    `mapstructure:"maxDeliveryAttempts"`
-	MaxOutstandingMessages   int    `mapstructure:"maxOutstandingMessages"`
-	MaxOutstandingBytes      int    `mapstructure:"maxOutstandingBytes"`
-	MaxConcurrentConnections int    `mapstructure:"maxConcurrentConnections"`
->>>>>>> bf07ca50
+	DisableEntityManagement  bool          `mapstructure:"disableEntityManagement"`
+	EnableMessageOrdering    bool          `mapstructure:"enableMessageOrdering"`
+	MaxReconnectionAttempts  int           `mapstructure:"maxReconnectionAttempts"`
+	ConnectionRecoveryInSec  int           `mapstructure:"connectionRecoveryInSec"`
+	ConnectionEndpoint       string        `mapstructure:"endpoint"`
+	OrderingKey              string        `mapstructure:"orderingKey"`
+	DeadLetterTopic          string        `mapstructure:"deadLetterTopic"`
+	MaxDeliveryAttempts      int           `mapstructure:"maxDeliveryAttempts"`
+	MaxOutstandingMessages   int           `mapstructure:"maxOutstandingMessages"`
+	MaxOutstandingBytes      int           `mapstructure:"maxOutstandingBytes"`
+	MaxConcurrentConnections int           `mapstructure:"maxConcurrentConnections"`
+	AckDeadline              time.Duration `mapstructure:"ackDeadline"`
 }