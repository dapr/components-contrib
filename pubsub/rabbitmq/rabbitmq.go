package rabbitmq

import (
	"context"
	"errors"
	"fmt"
	"strconv"
	"strings"
	"sync"
	"time"

	"github.com/streadway/amqp"

	"github.com/dapr/components-contrib/pubsub"
	"github.com/dapr/kit/logger"
	"github.com/dapr/kit/retry"
)

const (
	fanoutExchangeKind              = "fanout"
	logMessagePrefix                = "rabbitmq pub/sub:"
	errorMessagePrefix              = "rabbitmq pub/sub error:"
	errorChannelConnection          = "channel/connection is not open"
	defaultDeadLetterExchangeFormat = "dlx-%s"
	defaultDeadLetterQueueFormat    = "dlq-%s"

	metadataHostKey              = "host"
	metadataConsumerIDKey        = "consumerID"
	metadataDurable              = "durable"
	metadataDeleteWhenUnusedKey  = "deletedWhenUnused"
	metadataAutoAckKey           = "autoAck"
	metadataDeliveryModeKey      = "deliveryMode"
	metadataRequeueInFailureKey  = "requeueInFailure"
	metadataReconnectWaitSeconds = "reconnectWaitSeconds"
	metadataEnableDeadLetter     = "enableDeadLetter"
	metadataMaxLen               = "maxLen"
	metadataMaxLenBytes          = "maxLenBytes"

	defaultReconnectWaitSeconds = 10
<<<<<<< HEAD
	metadataprefetchCount       = "prefetchCount"

	argQueueMode          = "x-queue-mode"
	argMaxLength          = "x-max-length"
	argMaxLengthBytes     = "x-max-length-bytes"
	argDeadLetterExchange = "x-dead-letter-exchange"
	queueModeLazy         = "lazy"
=======
	metadataPrefetchCount       = "prefetchCount"
>>>>>>> 494596be
)

// RabbitMQ allows sending/receiving messages in pub/sub format.
type rabbitMQ struct {
	connection        rabbitMQConnectionBroker
	channel           rabbitMQChannelBroker
	channelMutex      sync.RWMutex
	connectionCount   int
	stopped           bool
	metadata          *metadata
	declaredExchanges map[string]bool

	connectionDial func(host string) (rabbitMQConnectionBroker, rabbitMQChannelBroker, error)

	logger        logger.Logger
	backOffConfig retry.Config
	ctx           context.Context
	cancel        context.CancelFunc
}

// interface used to allow unit testing.
type rabbitMQChannelBroker interface {
	Publish(exchange string, key string, mandatory bool, immediate bool, msg amqp.Publishing) error
	QueueDeclare(name string, durable bool, autoDelete bool, exclusive bool, noWait bool, args amqp.Table) (amqp.Queue, error)
	QueueBind(name string, key string, exchange string, noWait bool, args amqp.Table) error
	Consume(queue string, consumer string, autoAck bool, exclusive bool, noLocal bool, noWait bool, args amqp.Table) (<-chan amqp.Delivery, error)
	Nack(tag uint64, multiple bool, requeue bool) error
	Ack(tag uint64, multiple bool) error
	ExchangeDeclare(name string, kind string, durable bool, autoDelete bool, internal bool, noWait bool, args amqp.Table) error
	Qos(prefetchCount, prefetchSize int, global bool) error
}

// interface used to allow unit testing.
type rabbitMQConnectionBroker interface {
	Close() error
}

// NewRabbitMQ creates a new RabbitMQ pub/sub.
func NewRabbitMQ(logger logger.Logger) pubsub.PubSub {
	return &rabbitMQ{
		declaredExchanges: make(map[string]bool),
		stopped:           false,
		logger:            logger,
		connectionDial:    dial,
	}
}

func dial(host string) (rabbitMQConnectionBroker, rabbitMQChannelBroker, error) {
	conn, err := amqp.Dial(host)
	if err != nil {
		return nil, nil, err
	}

	ch, err := conn.Channel()
	if err != nil {
		return conn, nil, err
	}

	return conn, ch, nil
}

// Init does metadata parsing and connection creation.
func (r *rabbitMQ) Init(metadata pubsub.Metadata) error {
	meta, err := createMetadata(metadata)
	if err != nil {
		return err
	}

	// Default retry configuration is used if no backOff properties are set.
	// backOff max retry config is set to 0, which means not to retry by default.
	r.backOffConfig = retry.DefaultConfigWithNoRetry()
	if err := retry.DecodeConfigWithPrefix(
		&r.backOffConfig,
		metadata.Properties,
		"backOff"); err != nil {
		return err
	}

	r.ctx, r.cancel = context.WithCancel(context.Background())
	r.metadata = meta
	r.reconnect(0)
	// We do not return error on reconnect because it can cause problems if init() happens
	// right at the restart window for service. So, we try it now but there is logic in the
	// code to reconnect as many times as needed.
	return nil
}

func (r *rabbitMQ) getChannel() (rabbitMQChannelBroker, int) {
	r.channelMutex.RLock()
	defer r.channelMutex.RUnlock()

	return r.channel, r.connectionCount
}

func (r *rabbitMQ) reconnect(connectionCount int) error {
	r.channelMutex.Lock()
	defer r.channelMutex.Unlock()

	if r.stopped {
		// Do not reconnect on stopped service.
		return errors.New("cannot connect after component is stopped")
	}

	if connectionCount != r.connectionCount {
		// Reconnection request is old.
		return nil
	}

	err := r.reset()
	if err != nil {
		return err
	}

	conn, ch, err := r.connectionDial(r.metadata.host)
	if err != nil {
		r.reset()

		return err
	}

	r.connection = conn
	r.channel = ch
	r.connectionCount++

	r.logger.Infof("%s connected", logMessagePrefix)

	return nil
}

func (r *rabbitMQ) getChannelOrReconnect() (rabbitMQChannelBroker, int, error) {
	channel, connectionCount := r.getChannel()
	if channel != nil {
		return channel, connectionCount, nil
	}

	r.logger.Warnf("%s reconnecting ...", logMessagePrefix)
	err := r.reconnect(connectionCount)
	if err != nil {
		return nil, connectionCount, err
	}

	channel, connectionCount = r.getChannel()

	return channel, connectionCount, nil
}

func (r *rabbitMQ) Publish(req *pubsub.PublishRequest) error {
	channel, connectionCount, err := r.getChannelOrReconnect()
	if err != nil {
		return err
	}

	err = r.ensureExchangeDeclared(channel, req.Topic)
	if err != nil {
		return err
	}

	r.logger.Debugf("%s publishing message to topic '%s'", logMessagePrefix, req.Topic)

	err = channel.Publish(req.Topic, "", false, false, amqp.Publishing{
		ContentType:  "text/plain",
		Body:         req.Data,
		DeliveryMode: r.metadata.deliveryMode,
	})

	if err != nil {
		if mustReconnect(channel, err) {
			r.logger.Warnf("%s pubsub publisher for %s is reconnecting ...", logMessagePrefix, req.Topic)
			r.reconnect(connectionCount)
		}

		return err
	}

	return nil
}

func (r *rabbitMQ) Subscribe(req pubsub.SubscribeRequest, handler pubsub.Handler) error {
	if r.metadata.consumerID == "" {
		return errors.New("consumerID is required for subscriptions")
	}

	queueName := fmt.Sprintf("%s-%s", r.metadata.consumerID, req.Topic)

	go r.subscribeForever(req, queueName, handler)

	return nil
}

func (r *rabbitMQ) prepareSubscription(channel rabbitMQChannelBroker, req pubsub.SubscribeRequest, queueName string) (*amqp.Queue, error) {
	err := r.ensureExchangeDeclared(channel, req.Topic)
	if err != nil {
		return nil, err
	}

	r.logger.Debugf("%s declaring queue '%s'", logMessagePrefix, queueName)
<<<<<<< HEAD
	var args amqp.Table
	if r.metadata.enableDeadLetter {
		// declare dead letter exchange
		dlxName := fmt.Sprintf(defaultDeadLetterExchangeFormat, queueName)
		dlqName := fmt.Sprintf(defaultDeadLetterQueueFormat, queueName)
		err = r.ensureExchangeDeclared(channel, dlxName)
		if err != nil {
			return nil, err
		}
		var q amqp.Queue
		dlqArgs := r.metadata.formatQueueDeclareArgs(nil)
		// dead letter queue use lazy mode, keeping as many messages as possible on disk to reduce RAM usage
		dlqArgs[argQueueMode] = queueModeLazy
		q, err = channel.QueueDeclare(dlqName, true, r.metadata.deleteWhenUnused, false, false, dlqArgs)
		if err != nil {
			return nil, err
		}
		err = channel.QueueBind(q.Name, "", dlxName, false, nil)
		if err != nil {
			return nil, err
		}
		r.logger.Debugf("declared dead letter exchange for queue '%s' bind dead letter queue '%s' to dead letter exchange '%s'", queueName, dlqName, dlxName)
		args = amqp.Table{argDeadLetterExchange: dlxName}
	}
	args = r.metadata.formatQueueDeclareArgs(args)
	q, err := channel.QueueDeclare(queueName, true, r.metadata.deleteWhenUnused, false, false, args)
=======
	q, err := channel.QueueDeclare(queueName, r.metadata.durable, r.metadata.deleteWhenUnused, false, false, nil)
>>>>>>> 494596be
	if err != nil {
		return nil, err
	}

	if r.metadata.prefetchCount > 0 {
		r.logger.Debugf("setting prefetch count to %s", strconv.Itoa(int(r.metadata.prefetchCount)))
		err = channel.Qos(int(r.metadata.prefetchCount), 0, false)
		if err != nil {
			return nil, err
		}
	}

	r.logger.Debugf("%s binding queue '%s' to exchange '%s'", logMessagePrefix, q.Name, req.Topic)
	err = channel.QueueBind(q.Name, "", req.Topic, false, nil)
	if err != nil {
		return nil, err
	}

	return &q, nil
}

func (r *rabbitMQ) subscribeForever(
	req pubsub.SubscribeRequest,
	queueName string,
	handler pubsub.Handler) {
	var err error
	var connectionCount int
	var channel rabbitMQChannelBroker
	var q *amqp.Queue

	for {
		err = nil
		for {
			channel, connectionCount = r.getChannel()
			if channel == nil {
				err = errors.New("channel not initialized")

				break
			}

			q, err = r.prepareSubscription(channel, req, queueName)
			if err != nil {
				break
			}

			msgs, err2 := channel.Consume(
				q.Name,
				queueName,          // consumerId
				r.metadata.autoAck, // autoAck
				false,
				false, // noLocal
				false, // noWait
				nil,
			)
			if err2 != nil {
				err = err2

				break
			}

			err = r.listenMessages(channel, msgs, req.Topic, handler)
			if err != nil {
				break
			}
		}

		if r.isStopped() {
			return
		}

		r.logger.Errorf("%s error in subscription for %s, %s", logMessagePrefix, queueName, err)

		if mustReconnect(channel, err) {
			time.Sleep(r.metadata.reconnectWait)
			r.logger.Warnf("%s pubsub subscription for %s is reconnecting ...", logMessagePrefix, queueName)
			r.reconnect(connectionCount)
		}
	}
}

func (r *rabbitMQ) listenMessages(channel rabbitMQChannelBroker, msgs <-chan amqp.Delivery, topic string, handler pubsub.Handler) error {
	var err error
	for d := range msgs {
		switch r.metadata.concurrency {
		case pubsub.Single:
			err = r.handleMessage(channel, d, topic, handler)
		case pubsub.Parallel:
			go func(channel rabbitMQChannelBroker, d amqp.Delivery, topic string, handler pubsub.Handler) {
				err = r.handleMessage(channel, d, topic, handler)
			}(channel, d, topic, handler)
		}
		if (err != nil) && mustReconnect(channel, err) {
			return err
		}
	}

	return nil
}

func (r *rabbitMQ) handleMessage(channel rabbitMQChannelBroker, d amqp.Delivery, topic string, handler pubsub.Handler) error {
	pubsubMsg := &pubsub.NewMessage{
		Data:  d.Body,
		Topic: topic,
	}

	b := r.backOffConfig.NewBackOffWithContext(r.ctx)
	err := retry.NotifyRecover(func() error {
		return handler(r.ctx, pubsubMsg)
	}, b, func(err error, d time.Duration) {
		r.logger.Errorf("%s error handling message from topic '%s', %s", logMessagePrefix, topic, err)
	}, func() {
		r.logger.Infof("%s successfully processed message after it previously failed from topic '%s'", logMessagePrefix, topic)
	})

	//nolint:nestif
	// if message is not auto acked we need to ack/nack
	if !r.metadata.autoAck {
		if err != nil {
			requeue := r.metadata.requeueInFailure && !d.Redelivered

			r.logger.Debugf("%s nacking message '%s' from topic '%s', requeue=%t", logMessagePrefix, d.MessageId, topic, requeue)
			if err = d.Nack(false, requeue); err != nil {
				r.logger.Errorf("%s error nacking message '%s' from topic '%s', %s", logMessagePrefix, d.MessageId, topic, err)
			}
		} else {
			r.logger.Debugf("%s acking message '%s' from topic '%s'", logMessagePrefix, d.MessageId, topic)
			if err = d.Ack(false); err != nil {
				r.logger.Errorf("%s error acking message '%s' from topic '%s', %s", logMessagePrefix, d.MessageId, topic, err)
			}
		}
	}

	return err
}

func (r *rabbitMQ) ensureExchangeDeclared(channel rabbitMQChannelBroker, exchange string) error {
	if !r.containsExchange(exchange) {
		r.logger.Debugf("%s declaring exchange '%s' of kind '%s'", logMessagePrefix, exchange, fanoutExchangeKind)
		err := channel.ExchangeDeclare(exchange, fanoutExchangeKind, true, false, false, false, nil)
		if err != nil {
			return err
		}

		r.putExchange(exchange)
	}

	return nil
}

func (r *rabbitMQ) containsExchange(exchange string) bool {
	r.channelMutex.RLock()
	defer r.channelMutex.RUnlock()

	_, exists := r.declaredExchanges[exchange]

	return exists
}

func (r *rabbitMQ) putExchange(exchange string) {
	r.channelMutex.Lock()
	defer r.channelMutex.Unlock()

	r.declaredExchanges[exchange] = true
}

func (r *rabbitMQ) reset() error {
	conn := r.connection
	r.connection = nil
	r.channel = nil
	if len(r.declaredExchanges) > 0 {
		r.declaredExchanges = make(map[string]bool)
	}

	if conn != nil {
		return conn.Close()
	}

	return nil
}

func (r *rabbitMQ) isStopped() bool {
	r.channelMutex.RLock()
	defer r.channelMutex.RUnlock()

	return r.stopped
}

func (r *rabbitMQ) Close() error {
	r.channelMutex.Lock()
	defer r.channelMutex.Unlock()

	err := r.reset()
	r.stopped = true
	r.cancel()

	return err
}

func (r *rabbitMQ) Features() []pubsub.Feature {
	return nil
}

func mustReconnect(channel rabbitMQChannelBroker, err error) bool {
	if channel == nil {
		return true
	}

	if err == nil {
		return false
	}

	return strings.Contains(err.Error(), errorChannelConnection)
}<|MERGE_RESOLUTION|>--- conflicted
+++ resolved
@@ -37,17 +37,13 @@
 	metadataMaxLenBytes          = "maxLenBytes"
 
 	defaultReconnectWaitSeconds = 10
-<<<<<<< HEAD
-	metadataprefetchCount       = "prefetchCount"
+	metadataPrefetchCount       = "prefetchCount"
 
 	argQueueMode          = "x-queue-mode"
 	argMaxLength          = "x-max-length"
 	argMaxLengthBytes     = "x-max-length-bytes"
 	argDeadLetterExchange = "x-dead-letter-exchange"
 	queueModeLazy         = "lazy"
-=======
-	metadataPrefetchCount       = "prefetchCount"
->>>>>>> 494596be
 )
 
 // RabbitMQ allows sending/receiving messages in pub/sub format.
@@ -244,7 +240,6 @@
 	}
 
 	r.logger.Debugf("%s declaring queue '%s'", logMessagePrefix, queueName)
-<<<<<<< HEAD
 	var args amqp.Table
 	if r.metadata.enableDeadLetter {
 		// declare dead letter exchange
@@ -270,10 +265,7 @@
 		args = amqp.Table{argDeadLetterExchange: dlxName}
 	}
 	args = r.metadata.formatQueueDeclareArgs(args)
-	q, err := channel.QueueDeclare(queueName, true, r.metadata.deleteWhenUnused, false, false, args)
-=======
-	q, err := channel.QueueDeclare(queueName, r.metadata.durable, r.metadata.deleteWhenUnused, false, false, nil)
->>>>>>> 494596be
+	q, err := channel.QueueDeclare(queueName, r.metadata.durable, r.metadata.deleteWhenUnused, false, false, args)
 	if err != nil {
 		return nil, err
 	}
