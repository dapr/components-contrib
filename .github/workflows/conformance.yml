# ------------------------------------------------------------
# Copyright (c) Microsoft Corporation.
# Licensed under the MIT License.
# ------------------------------------------------------------

name: Components Conformance Tests

on:
  workflow_dispatch:
  schedule:
    - cron: '*/30 * * * *'

defaults:
  run:
    shell: bash
    working-directory: ./src/github.com/dapr/components-contrib

jobs:
  conformance:
    name: conformance
    runs-on: ubuntu-latest

    env:
      # Set this to your keyvault.
      #
      # The KeyVault policy must be granted to your Service Principal using
      #    az keyvault set-policy -n $AZURE_KEYVAULT --secret-permissions get list --spn $SPN_CLIENT_ID
      AZURE_KEYVAULT: dapr-conf-tests

    strategy:
      fail-fast: false # Keep running even if one component fails
      matrix:
        # List here all the components that needs to be invoked in this workflow.
        component:
        - output-binding.azure.blobstorage
        - output-binding.azure.storagequeues
        - pubsub.azure.servicebus
        - pubsub.redis
        - secretstores.localenv
        - secretstores.localfile
        - state.cosmosdb
        - state.mongodb
        - state.redis
        include:
        # Unfortunately, Azure secrets can't have underscores in
        # names, while environment variables with hyphens ('-') are
        # troublesome.
        #
        # We work around here by leveraging the fact that
        # environment variable names are case sensitive, so
        # CamelCase would still work.
        #
        # That is slightly better than something like
        # AZURECOSMOSDBMASTERKEY, which is extremely hard to read
        # and errorprone.
        #
        # Only list the secrets you need for the component.
        - component: state.cosmosdb
          required-secrets: AzureCosmosDBMasterKey,AzureCosmosDBUrl,AzureCosmosDB,AzureCosmosDBCollection
        - component: pubsub.azure.servicebus
          required-secrets: AzureServiceBusConnectionString
        - component: output-binding.azure.blobstorage
          required-secrets: AzureBlobStorageAccessKey,AzureBlobStorageAccount,AzureBlobStorageContainer
        - component: output-binding.azure.storagequeues
          required-secrets: AzureBlobStorageAccessKey,AzureBlobStorageAccount,AzureBlobStorageQueue
    steps:
    - name: Check out code onto GOPATH
      uses: actions/checkout@v2
      with:
        path: ./src/github.com/dapr/components-contrib

    - uses: Azure/login@v1
      with:
        creds: ${{ secrets.AZURE_CREDENTIALS }}
      if: matrix.required-secrets != ''

    - name: Setup secrets
      uses: Azure/get-keyvault-secrets@v1
      with:
        keyvault: ${{ env.AZURE_KEYVAULT }}
        secrets: ${{ matrix.required-secrets }}
      id: get-azure-secrets
      if: matrix.required-secrets != ''

    - name: Start Redis
      uses: supercharge/redis-github-action@1.2.0
      with:
        redis-version: 6
      if: contains(matrix.component, 'redis')

    - name: Start MongoDB
      uses: supercharge/mongodb-github-action@1.3.0
      with:
        mongodb-version: 4.2
      if: contains(matrix.component, 'mongodb')

    - name: Set up Go
      uses: actions/setup-go@v2

    - name: Run tests
      run: |
        KIND=$(echo ${{ matrix.component }} | cut -d. -f1)
        NAME=$(echo ${{ matrix.component }} | cut -d. -f2-)
        KIND_UPPER="$(tr '[:lower:]' '[:upper:]' <<< ${KIND:0:1})${KIND:1}"

        if [ "${KIND}" = "secretstores" ]; then
          KIND_UPPER=SecretStore
        fi

        if [ "${KIND}" = "output-binding" ]; then
          KIND_UPPER=OutputBinding
        fi

        echo "Running tests for Test${KIND_UPPER}Conformance/${KIND}/${NAME} ... "

<<<<<<< HEAD
        go test -v -tags=conftests -count=1 ./tests/conformance \
          --run="Test${KIND_UPPER}Conformance/${KIND}/${NAME}"
=======
        go test -v -tags=conftests -count=1 ./tests/... \
          --run="Test${KIND_UPPER}Conformance/${KIND}/${NAME}" 2>&1 | tee output.log

        # Fail the step if we found no test to run
        if grep -q "warning: no tests to run" output.log ; then
          echo "::error:: No test was found for component ${{ matrix.component }}"
          exit -1
        fi
>>>>>>> 3fb921c4
<|MERGE_RESOLUTION|>--- conflicted
+++ resolved
@@ -113,16 +113,11 @@
 
         echo "Running tests for Test${KIND_UPPER}Conformance/${KIND}/${NAME} ... "
 
-<<<<<<< HEAD
-        go test -v -tags=conftests -count=1 ./tests/conformance \
-          --run="Test${KIND_UPPER}Conformance/${KIND}/${NAME}"
-=======
-        go test -v -tags=conftests -count=1 ./tests/... \
+        go test -v -tags=conftests -count=1 ./tests/conformance/... \
           --run="Test${KIND_UPPER}Conformance/${KIND}/${NAME}" 2>&1 | tee output.log
 
         # Fail the step if we found no test to run
         if grep -q "warning: no tests to run" output.log ; then
           echo "::error:: No test was found for component ${{ matrix.component }}"
           exit -1
-        fi
->>>>>>> 3fb921c4
+        fi