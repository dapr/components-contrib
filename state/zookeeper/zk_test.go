--- conflicted
+++ resolved
@@ -197,11 +197,7 @@
 	t.Run("With key and version", func(t *testing.T) {
 		conn.EXPECT().Set("foo", []byte("bar"), int32(123)).Return(stat, nil).Times(1)
 
-<<<<<<< HEAD
-		err := s.Set(&state.SetRequest{Key: "foo", Value: []byte("bar"), ETag: "123"})
-=======
-		err := s.Set(&state.SetRequest{Key: "foo", Value: "bar", ETag: &etag})
->>>>>>> 01147e55
+		err := s.Set(&state.SetRequest{Key: "foo", Value: []byte("bar"), ETag: &etag})
 		assert.NoError(t, err, "Key must be set")
 	})
 	t.Run("With key and concurrency", func(t *testing.T) {
@@ -209,13 +205,8 @@
 
 		err := s.Set(&state.SetRequest{
 			Key:     "foo",
-<<<<<<< HEAD
 			Value:   []byte("bar"),
-			ETag:    "123",
-=======
-			Value:   "bar",
 			ETag:    &etag,
->>>>>>> 01147e55
 			Options: state.SetStateOption{Concurrency: state.LastWrite},
 		})
 		assert.NoError(t, err, "Key must be set")
