--- conflicted
+++ resolved
@@ -252,11 +252,8 @@
 			metadataConsumerIDKey:        "consumer",
 			metadataAutoAckKey:           "true",
 			metadataReconnectWaitSeconds: "0",
-<<<<<<< HEAD
 			metadataExchangeKind:         "fanout",
-=======
 			pubsub.ConcurrencyKey:        string(pubsub.Single),
->>>>>>> 37815ad9
 		},
 	}
 	err := pubsubRabbitMQ.Init(metadata)
