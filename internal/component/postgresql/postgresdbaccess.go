/*
Copyright 2021 The Dapr Authors
Licensed under the Apache License, Version 2.0 (the "License");
you may not use this file except in compliance with the License.
You may obtain a copy of the License at
    http://www.apache.org/licenses/LICENSE-2.0
Unless required by applicable law or agreed to in writing, software
distributed under the License is distributed on an "AS IS" BASIS,
WITHOUT WARRANTIES OR CONDITIONS OF ANY KIND, either express or implied.
See the License for the specific language governing permissions and
limitations under the License.
*/

package postgresql

import (
	"context"
	"encoding/base64"
	"encoding/json"
	"errors"
	"fmt"
	"strconv"
	"time"

	"github.com/jackc/pgx/v5"
	"github.com/jackc/pgx/v5/pgconn"
	"github.com/jackc/pgx/v5/pgtype"
	"github.com/jackc/pgx/v5/pgxpool"

	internalsql "github.com/dapr/components-contrib/internal/component/sql"
	"github.com/dapr/components-contrib/state"
	"github.com/dapr/components-contrib/state/query"
	stateutils "github.com/dapr/components-contrib/state/utils"
	"github.com/dapr/kit/logger"
	"github.com/dapr/kit/ptr"
)

var errMissingConnectionString = errors.New("missing connection string")

// Interface that applies to *pgxpool.Pool.
// We need this to be able to mock the connection in tests.
type PGXPoolConn interface {
	Begin(context.Context) (pgx.Tx, error)
	BeginTx(ctx context.Context, txOptions pgx.TxOptions) (pgx.Tx, error)
	Exec(context.Context, string, ...interface{}) (pgconn.CommandTag, error)
	Query(context.Context, string, ...interface{}) (pgx.Rows, error)
	QueryRow(context.Context, string, ...interface{}) pgx.Row
	Ping(context.Context) error
	Close()
}

// PostgresDBAccess implements dbaccess.
type PostgresDBAccess struct {
	logger   logger.Logger
	metadata postgresMetadataStruct
	db       PGXPoolConn

	gc internalsql.GarbageCollector

	migrateFn  func(context.Context, PGXPoolConn, MigrateOptions) error
	setQueryFn func(*state.SetRequest, SetQueryOptions) string
	etagColumn string
}

// newPostgresDBAccess creates a new instance of postgresAccess.
func newPostgresDBAccess(logger logger.Logger, opts Options) *PostgresDBAccess {
	logger.Debug("Instantiating new Postgres state store")

	return &PostgresDBAccess{
		logger:     logger,
		migrateFn:  opts.MigrateFn,
		setQueryFn: opts.SetQueryFn,
		etagColumn: opts.ETagColumn,
	}
}

// Init sets up Postgres connection and ensures that the state table exists.
func (p *PostgresDBAccess) Init(ctx context.Context, meta state.Metadata) error {
	p.logger.Debug("Initializing Postgres state store")

	err := p.metadata.InitWithMetadata(meta)
	if err != nil {
		p.logger.Errorf("Failed to parse metadata: %v", err)
		return err
	}

	config, err := pgxpool.ParseConfig(p.metadata.ConnectionString)
	if err != nil {
		err = fmt.Errorf("failed to parse connection string: %w", err)
		p.logger.Error(err)
		return err
	}
	if p.metadata.ConnectionMaxIdleTime > 0 {
		config.MaxConnIdleTime = p.metadata.ConnectionMaxIdleTime
	}

	connCtx, connCancel := context.WithTimeout(ctx, p.metadata.Timeout)
	p.db, err = pgxpool.NewWithConfig(connCtx, config)
	connCancel()
	if err != nil {
		err = fmt.Errorf("failed to connect to the database: %w", err)
		p.logger.Error(err)
		return err
	}

	pingCtx, pingCancel := context.WithTimeout(ctx, p.metadata.Timeout)
	err = p.db.Ping(pingCtx)
	pingCancel()
	if err != nil {
		err = fmt.Errorf("failed to ping the database: %w", err)
		p.logger.Error(err)
		return err
	}

	err = p.migrateFn(ctx, p.db, MigrateOptions{
		Logger:            p.logger,
		StateTableName:    p.metadata.TableName,
		MetadataTableName: p.metadata.MetadataTableName,
	})
	if err != nil {
		return err
	}

	if p.metadata.CleanupInterval != nil {
		gc, err := internalsql.ScheduleGarbageCollector(internalsql.GCOptions{
			Logger: p.logger,
			UpdateLastCleanupQuery: fmt.Sprintf(
				`INSERT INTO %[1]s (key, value)
			VALUES ('last-cleanup', CURRENT_TIMESTAMP::text)
			ON CONFLICT (key)
			DO UPDATE SET value = CURRENT_TIMESTAMP::text
				WHERE (EXTRACT('epoch' FROM CURRENT_TIMESTAMP - %[1]s.value::timestamp with time zone) * 1000)::bigint > $1`,
				p.metadata.MetadataTableName,
			),
			DeleteExpiredValuesQuery: fmt.Sprintf(
				`DELETE FROM %s WHERE expiredate IS NOT NULL AND expiredate < CURRENT_TIMESTAMP`,
				p.metadata.TableName,
			),
			CleanupInterval: *p.metadata.CleanupInterval,
			DBPgx:           p.db,
		})
		if err != nil {
			return err
		}
		p.gc = gc
	}

	return nil
}

func (p *PostgresDBAccess) GetDB() *pgxpool.Pool {
	// We can safely cast to *pgxpool.Pool because this method is never used in unit tests where we mock the DB
	return p.db.(*pgxpool.Pool)
}

// Set makes an insert or update to the database.
func (p *PostgresDBAccess) Set(ctx context.Context, req *state.SetRequest) error {
	return p.doSet(ctx, p.db, req)
}

func (p *PostgresDBAccess) doSet(parentCtx context.Context, db dbquerier, req *state.SetRequest) error {
	err := state.CheckRequestOptions(req.Options)
	if err != nil {
		return err
	}

	if req.Key == "" {
		return errors.New("missing key in set operation")
	}

	if v, ok := req.Value.(string); ok && v == "" {
		return errors.New("empty string is not allowed in set operation")
	}

	v := req.Value
	byteArray, isBinary := req.Value.([]uint8)
	if isBinary {
		v = base64.StdEncoding.EncodeToString(byteArray)
	}

	// Convert to json string
	bt, _ := stateutils.Marshal(v, json.Marshal)
	value := string(bt)

	// TTL
	var ttlSeconds int
	ttl, ttlerr := stateutils.ParseTTL(req.Metadata)
	if ttlerr != nil {
		return fmt.Errorf("error parsing TTL: %w", ttlerr)
	}
	if ttl != nil {
		ttlSeconds = *ttl
	}

	var (
		queryExpiredate string
		params          []any
	)

	if req.ETag == nil || *req.ETag == "" {
		params = []any{req.Key, value, isBinary}
	} else {
		var etag64 uint64
		etag64, err = strconv.ParseUint(*req.ETag, 10, 32)
		if err != nil {
			return state.NewETagError(state.ETagInvalid, err)
		}
		params = []any{req.Key, value, isBinary, uint32(etag64)}
	}

	if ttlSeconds > 0 {
		queryExpiredate = "CURRENT_TIMESTAMP + interval '" + strconv.Itoa(ttlSeconds) + " seconds'"
	} else {
		queryExpiredate = "NULL"
	}

	query := p.setQueryFn(req, SetQueryOptions{
		TableName:       p.metadata.TableName,
		ExpireDateValue: queryExpiredate,
	})

	result, err := db.Exec(parentCtx, query, params...)
	if err != nil {
		if req.ETag != nil && *req.ETag != "" {
			return state.NewETagError(state.ETagMismatch, err)
		}
		return err
	}

	if result.RowsAffected() != 1 {
		return errors.New("no item was updated")
	}

	return nil
}

func (p *PostgresDBAccess) BulkSet(parentCtx context.Context, req []state.SetRequest) error {
	tx, err := p.beginTx(parentCtx)
	if err != nil {
		return err
	}
	defer p.rollbackTx(parentCtx, tx, "BulkSet")

	if len(req) > 0 {
		for i := range req {
			err = p.doSet(parentCtx, tx, &req[i])
			if err != nil {
				return err
			}
		}
	}

	ctx, cancel := context.WithTimeout(parentCtx, p.metadata.Timeout)
	err = tx.Commit(ctx)
	cancel()
	if err != nil {
		return fmt.Errorf("failed to commit transaction: %w", err)
	}

	return nil
}

// Get returns data from the database. If data does not exist for the key an empty state.GetResponse will be returned.
func (p *PostgresDBAccess) Get(parentCtx context.Context, req *state.GetRequest) (*state.GetResponse, error) {
	if req.Key == "" {
		return nil, errors.New("missing key in get operation")
	}

	var (
		value    []byte
		isBinary bool
		etag     pgtype.Int8
	)
	query := `SELECT
			value, isbinary, %[1]s AS etag
		FROM %[2]s
			WHERE
				key = $1
				AND (expiredate IS NULL OR expiredate >= CURRENT_TIMESTAMP)`
	err := p.db.QueryRow(parentCtx, fmt.Sprintf(query, p.etagColumn, p.metadata.TableName), req.Key).
		Scan(&value, &isBinary, &etag)
	if err != nil {
		// If no rows exist, return an empty response, otherwise return the error.
		if err == pgx.ErrNoRows {
			return &state.GetResponse{}, nil
		}
		return nil, err
	}

	var etagS *string
	if etag.Valid {
		etagS = ptr.Of(strconv.FormatInt(etag.Int64, 10))
	}

	if isBinary {
		var (
			s    string
			data []byte
		)

		if err = json.Unmarshal(value, &s); err != nil {
			return nil, err
		}

		if data, err = base64.StdEncoding.DecodeString(s); err != nil {
			return nil, err
		}

		return &state.GetResponse{
			Data: data,
			ETag: etagS,
		}, nil
	}

	return &state.GetResponse{
		Data: value,
		ETag: etagS,
	}, nil
}

// Delete removes an item from the state store.
func (p *PostgresDBAccess) Delete(ctx context.Context, req *state.DeleteRequest) (err error) {
	return p.doDelete(ctx, p.db, req)
}

func (p *PostgresDBAccess) doDelete(parentCtx context.Context, db dbquerier, req *state.DeleteRequest) (err error) {
	if req.Key == "" {
		return errors.New("missing key in delete operation")
	}

	ctx, cancel := context.WithTimeout(parentCtx, p.metadata.Timeout)
	defer cancel()
	var result pgconn.CommandTag
	if req.ETag == nil || *req.ETag == "" {
<<<<<<< HEAD
		result, err = db.Exec(ctx, "DELETE FROM "+p.metadata.TableName+" WHERE key = $1", req.Key)
=======
		result, err = db.Exec(parentCtx, "DELETE FROM "+p.metadata.TableName+" WHERE key = $1", req.Key)
>>>>>>> f2d46b44
	} else {
		// Convert req.ETag to uint32 for postgres XID compatibility
		var etag64 uint64
		etag64, err = strconv.ParseUint(*req.ETag, 10, 32)
		if err != nil {
			return state.NewETagError(state.ETagInvalid, err)
		}

<<<<<<< HEAD
		result, err = db.Exec(ctx, "DELETE FROM "+p.metadata.TableName+" WHERE key = $1 AND "+p.etagColumn+" = $2", req.Key, uint32(etag64))
=======
		result, err = db.Exec(parentCtx, "DELETE FROM "+p.metadata.TableName+" WHERE key = $1 AND $2 = "+p.etagColumn, req.Key, uint32(etag64))
>>>>>>> f2d46b44
	}
	if err != nil {
		return err
	}

	rows := result.RowsAffected()
	if rows != 1 && req.ETag != nil && *req.ETag != "" {
		return state.NewETagError(state.ETagMismatch, nil)
	}

	return nil
}

func (p *PostgresDBAccess) BulkDelete(parentCtx context.Context, req []state.DeleteRequest) error {
	tx, err := p.beginTx(parentCtx)
	if err != nil {
		return err
	}
	defer p.rollbackTx(parentCtx, tx, "BulkDelete")

	if len(req) > 0 {
		for i := range req {
			err = p.doDelete(parentCtx, tx, &req[i])
			if err != nil {
				return err
			}
		}
	}

	ctx, cancel := context.WithTimeout(parentCtx, p.metadata.Timeout)
	err = tx.Commit(ctx)
	cancel()
	if err != nil {
		return fmt.Errorf("failed to commit transaction: %w", err)
	}

	return nil
}

func (p *PostgresDBAccess) ExecuteMulti(parentCtx context.Context, request *state.TransactionalStateRequest) error {
	tx, err := p.beginTx(parentCtx)
	if err != nil {
		return err
	}
	defer p.rollbackTx(parentCtx, tx, "ExecMulti")

	for _, o := range request.Operations {
		switch o.Operation {
		case state.Upsert:
			var setReq state.SetRequest
			setReq, err = getSet(o)
			if err != nil {
				return err
			}

			err = p.doSet(parentCtx, tx, &setReq)
			if err != nil {
				return err
			}

		case state.Delete:
			var delReq state.DeleteRequest
			delReq, err = getDelete(o)
			if err != nil {
				return err
			}

			err = p.doDelete(parentCtx, tx, &delReq)
			if err != nil {
				return err
			}

		default:
			return fmt.Errorf("unsupported operation: %s", o.Operation)
		}
	}

	ctx, cancel := context.WithTimeout(parentCtx, p.metadata.Timeout)
	err = tx.Commit(ctx)
	cancel()
	if err != nil {
		return fmt.Errorf("failed to commit transaction: %w", err)
	}

	return nil
}

// Query executes a query against store.
func (p *PostgresDBAccess) Query(parentCtx context.Context, req *state.QueryRequest) (*state.QueryResponse, error) {
	q := &Query{
		query:      "",
		params:     []any{},
		tableName:  p.metadata.TableName,
		etagColumn: p.etagColumn,
	}
	qbuilder := query.NewQueryBuilder(q)
	if err := qbuilder.BuildQuery(&req.Query); err != nil {
		return &state.QueryResponse{}, err
	}
	data, token, err := q.execute(parentCtx, p.logger, p.db)
	if err != nil {
		return &state.QueryResponse{}, err
	}

	return &state.QueryResponse{
		Results: data,
		Token:   token,
	}, nil
}

func (p *PostgresDBAccess) CleanupExpired() error {
	if p.gc != nil {
		return p.gc.CleanupExpired()
	}
	return nil
}

// Close implements io.Close.
func (p *PostgresDBAccess) Close() error {
	if p.db != nil {
		p.db.Close()
		p.db = nil
	}

	if p.gc != nil {
		return p.gc.Close()
	}

	return nil
}

// GetCleanupInterval returns the cleanupInterval property.
// This is primarily used for tests.
func (p *PostgresDBAccess) GetCleanupInterval() *time.Duration {
	return p.metadata.CleanupInterval
}

// Returns the set requests.
func getSet(req state.TransactionalStateOperation) (state.SetRequest, error) {
	setReq, ok := req.Request.(state.SetRequest)
	if !ok {
		return setReq, errors.New("expecting set request")
	}

	if setReq.Key == "" {
		return setReq, errors.New("missing key in upsert operation")
	}

	return setReq, nil
}

// Returns the delete requests.
func getDelete(req state.TransactionalStateOperation) (state.DeleteRequest, error) {
	delReq, ok := req.Request.(state.DeleteRequest)
	if !ok {
		return delReq, errors.New("expecting delete request")
	}

	if delReq.Key == "" {
		return delReq, errors.New("missing key in upsert operation")
	}

	return delReq, nil
}

// Internal function that begins a transaction.
func (p *PostgresDBAccess) beginTx(parentCtx context.Context) (pgx.Tx, error) {
	ctx, cancel := context.WithTimeout(parentCtx, p.metadata.Timeout)
	tx, err := p.db.Begin(ctx)
	cancel()
	if err != nil {
		return nil, fmt.Errorf("failed to begin transaction: %w", err)
	}
	return tx, nil
}

// Internal function that rolls back a transaction.
// Normally called as a deferred function in methods that use transactions.
// In case of errors, they are logged but not actioned upon.
func (p *PostgresDBAccess) rollbackTx(parentCtx context.Context, tx pgx.Tx, methodName string) {
	rollbackCtx, rollbackCancel := context.WithTimeout(parentCtx, p.metadata.Timeout)
	rollbackErr := tx.Rollback(rollbackCtx)
	rollbackCancel()
	if rollbackErr != nil && !errors.Is(rollbackErr, pgx.ErrTxClosed) {
		p.logger.Errorf("Failed to rollback transaction in %s: %v", methodName, rollbackErr)
	}
}<|MERGE_RESOLUTION|>--- conflicted
+++ resolved
@@ -332,11 +332,7 @@
 	defer cancel()
 	var result pgconn.CommandTag
 	if req.ETag == nil || *req.ETag == "" {
-<<<<<<< HEAD
-		result, err = db.Exec(ctx, "DELETE FROM "+p.metadata.TableName+" WHERE key = $1", req.Key)
-=======
 		result, err = db.Exec(parentCtx, "DELETE FROM "+p.metadata.TableName+" WHERE key = $1", req.Key)
->>>>>>> f2d46b44
 	} else {
 		// Convert req.ETag to uint32 for postgres XID compatibility
 		var etag64 uint64
@@ -345,11 +341,7 @@
 			return state.NewETagError(state.ETagInvalid, err)
 		}
 
-<<<<<<< HEAD
-		result, err = db.Exec(ctx, "DELETE FROM "+p.metadata.TableName+" WHERE key = $1 AND "+p.etagColumn+" = $2", req.Key, uint32(etag64))
-=======
 		result, err = db.Exec(parentCtx, "DELETE FROM "+p.metadata.TableName+" WHERE key = $1 AND $2 = "+p.etagColumn, req.Key, uint32(etag64))
->>>>>>> f2d46b44
 	}
 	if err != nil {
 		return err
