--- conflicted
+++ resolved
@@ -39,11 +39,8 @@
 	ReceiverQueueSize                int                       `mapstructure:"receiverQueueSize"`
 	SubscriptionType                 string                    `mapstructure:"subscribeType"`
 	SubscriptionInitialPosition      string                    `mapstructure:"subscribeInitialPosition"`
-<<<<<<< HEAD
 	ReplicateSubscriptionState       bool                      `mapstructure:"replicateSubscriptionState"`
-=======
 	SubscriptionMode                 string                    `mapstructure:"subscribeMode"`
->>>>>>> e4a8a3e8
 	Token                            string                    `mapstructure:"token"`
 	oauth2.ClientCredentialsMetadata `mapstructure:",squash"`
 }
