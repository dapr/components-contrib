package pubsub

import (
	"context"
	"encoding/json"
	"fmt"

	gcppubsub "cloud.google.com/go/pubsub"
	"github.com/dapr/components-contrib/pubsub"
	"github.com/dapr/dapr/pkg/logger"
	"google.golang.org/api/option"
)

const (
	errorMessagePrefix = "gcp pubsub error:"
	consumerID         = "consumerID"
)

// GCPPubSub type
type GCPPubSub struct {
	client   *gcppubsub.Client
	metadata *metadata
	logger   logger.Logger
}

// NewGCPPubSub returns a new GCPPubSub instance
func NewGCPPubSub(logger logger.Logger) pubsub.PubSub {
	return &GCPPubSub{logger: logger}
}

// Init parses metadata and creates a new Pub Sub client
func (g *GCPPubSub) Init(meta pubsub.Metadata) error {
	b, err := g.parseMetadata(meta)
	if err != nil {
		return err
	}

	var pubsubMeta metadata
	err = json.Unmarshal(b, &pubsubMeta)
	if err != nil {
		return err
	}
	clientOptions := option.WithCredentialsJSON(b)
	ctx := context.Background()
	pubsubClient, err := gcppubsub.NewClient(ctx, pubsubMeta.ProjectID, clientOptions)
	if err != nil {
		return fmt.Errorf("%s error creating pubsub client: %s", errorMessagePrefix, err)
	}

	if val, ok := meta.Properties[consumerID]; ok && val != "" {
		pubsubMeta.ConsumerID = val
	} else {
		return fmt.Errorf("%s missing consumerID", errorMessagePrefix)
	}

	g.client = pubsubClient
	g.metadata = &pubsubMeta

	return nil
}

func (g *GCPPubSub) parseMetadata(metadata pubsub.Metadata) ([]byte, error) {
	b, err := json.Marshal(metadata.Properties)

	return b, err
}

// Publish the topic to GCP Pubsub
func (g *GCPPubSub) Publish(req *pubsub.PublishRequest) error {
	if !g.metadata.DisableEntityManagement {
		err := g.ensureTopic(req.Topic)
		if err != nil {
			return fmt.Errorf("%s could not get valid topic %s, %s", errorMessagePrefix, req.Topic, err)
		}
	}

	ctx := context.Background()
	topic := g.getTopic(req.Topic)

	_, err := topic.Publish(ctx, &gcppubsub.Message{
		Data: req.Data,
	}).Get((ctx))

	return err
}

// Subscribe to the GCP Pubsub topic
func (g *GCPPubSub) Subscribe(req pubsub.SubscribeRequest, handler pubsub.Handler) error {
	if !g.metadata.DisableEntityManagement {
		topicErr := g.ensureTopic(req.Topic)
		if topicErr != nil {
			return fmt.Errorf("%s could not get valid topic %s, %s", errorMessagePrefix, req.Topic, topicErr)
		}

		subError := g.ensureSubscription(g.metadata.ConsumerID, req.Topic)
		if subError != nil {
			return fmt.Errorf("%s could not get valid subscription %s, %s", errorMessagePrefix, g.metadata.ConsumerID, subError)
		}
	}

	topic := g.getTopic(req.Topic)
	sub := g.getSubscription(g.metadata.ConsumerID)

<<<<<<< HEAD
	go g.handleSubscriptionMessages(topic, sub, handler)
=======
	go g.handleSubscriptionMessages(topic, sub, daprHandler)

>>>>>>> a27e486e
	return nil
}

func (g *GCPPubSub) handleSubscriptionMessages(topic *gcppubsub.Topic, sub *gcppubsub.Subscription, handler pubsub.Handler) error {
	err := sub.Receive(context.Background(), func(ctx context.Context, m *gcppubsub.Message) {
		msg := &pubsub.NewMessage{
			Data:  m.Data,
			Topic: topic.ID(),
		}

		err := handler(context.Background(), msg)

		if err == nil {
			m.Ack()
		}
	})

	return err
}

func (g *GCPPubSub) ensureTopic(topic string) error {
	entity := g.getTopic(topic)
	exists, err := entity.Exists(context.Background())
	if !exists {
		_, err = g.client.CreateTopic(context.Background(), topic)
	}

	return err
}

func (g *GCPPubSub) getTopic(topic string) *gcppubsub.Topic {
	return g.client.Topic(topic)
}

func (g *GCPPubSub) ensureSubscription(subscription string, topic string) error {
	err := g.ensureTopic(topic)
	if err != nil {
		return err
	}

	entity := g.getSubscription(subscription)
	exists, subErr := entity.Exists(context.Background())
	if !exists {
		_, subErr = g.client.CreateSubscription(context.Background(), g.metadata.ConsumerID,
			gcppubsub.SubscriptionConfig{Topic: g.getTopic(topic)})
	}

	return subErr
}

func (g *GCPPubSub) getSubscription(subscription string) *gcppubsub.Subscription {
	return g.client.Subscription(subscription)
}

func (g *GCPPubSub) Close() error {
	return g.client.Close()
}<|MERGE_RESOLUTION|>--- conflicted
+++ resolved
@@ -101,12 +101,7 @@
 	topic := g.getTopic(req.Topic)
 	sub := g.getSubscription(g.metadata.ConsumerID)
 
-<<<<<<< HEAD
 	go g.handleSubscriptionMessages(topic, sub, handler)
-=======
-	go g.handleSubscriptionMessages(topic, sub, daprHandler)
-
->>>>>>> a27e486e
 	return nil
 }
 
