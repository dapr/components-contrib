module github.com/dapr/components-contrib/tests/e2e/pubsub/jetstream

go 1.24.4
<<<<<<< HEAD

toolchain go1.24.5
=======
>>>>>>> 1fdd7533

require (
	github.com/dapr/components-contrib v1.10.6-0.20230403162214-9ee9d56cb7ea
	github.com/dapr/kit v0.15.3-0.20250710140356-9d4f384c5763
)

require (
	github.com/cenkalti/backoff/v4 v4.3.0 // indirect
	github.com/cloudevents/sdk-go/binding/format/protobuf/v2 v2.14.0 // indirect
	github.com/cloudevents/sdk-go/v2 v2.15.2 // indirect
	github.com/fxamacker/cbor/v2 v2.7.0 // indirect
	github.com/gogo/protobuf v1.3.2 // indirect
	github.com/golang/protobuf v1.5.4 // indirect
	github.com/google/uuid v1.6.0 // indirect
	github.com/json-iterator/go v1.1.12 // indirect
	github.com/klauspost/compress v1.18.0 // indirect
	github.com/mitchellh/mapstructure v1.5.1-0.20220423185008-bf980b35cac4 // indirect
	github.com/modern-go/concurrent v0.0.0-20180306012644-bacd9c7ef1dd // indirect
	github.com/modern-go/reflect2 v1.0.2 // indirect
	github.com/nats-io/nats.go v1.31.0 // indirect
	github.com/nats-io/nkeys v0.4.6 // indirect
	github.com/nats-io/nuid v1.0.1 // indirect
	github.com/sirupsen/logrus v1.9.3 // indirect
	github.com/spf13/cast v1.8.0 // indirect
<<<<<<< HEAD
	github.com/x448/float16 v0.8.4 // indirect
=======
>>>>>>> 1fdd7533
	golang.org/x/crypto v0.39.0 // indirect
	golang.org/x/sys v0.33.0 // indirect
	google.golang.org/protobuf v1.36.6 // indirect
	gopkg.in/inf.v0 v0.9.1 // indirect
	k8s.io/apimachinery v0.33.0 // indirect
)

replace github.com/dapr/components-contrib => ../../../../<|MERGE_RESOLUTION|>--- conflicted
+++ resolved
@@ -1,11 +1,6 @@
 module github.com/dapr/components-contrib/tests/e2e/pubsub/jetstream
 
 go 1.24.4
-<<<<<<< HEAD
-
-toolchain go1.24.5
-=======
->>>>>>> 1fdd7533
 
 require (
 	github.com/dapr/components-contrib v1.10.6-0.20230403162214-9ee9d56cb7ea
@@ -30,10 +25,7 @@
 	github.com/nats-io/nuid v1.0.1 // indirect
 	github.com/sirupsen/logrus v1.9.3 // indirect
 	github.com/spf13/cast v1.8.0 // indirect
-<<<<<<< HEAD
 	github.com/x448/float16 v0.8.4 // indirect
-=======
->>>>>>> 1fdd7533
 	golang.org/x/crypto v0.39.0 // indirect
 	golang.org/x/sys v0.33.0 // indirect
 	google.golang.org/protobuf v1.36.6 // indirect
