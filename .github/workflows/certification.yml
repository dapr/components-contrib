--- conflicted
+++ resolved
@@ -66,58 +66,6 @@
           # Include cloud tests
           node .github/scripts/test-info.mjs certification true
         fi
-<<<<<<< HEAD
-        # Reuse the same cloud infrastructure as conformance.yml
-        #
-        # Unfortunately, Azure secrets can't have underscores in
-        # names, while environment variables with hyphens ('-') are
-        # troublesome.
-        #
-        # We work around here by leveraging the fact that
-        # environment variable names are case sensitive, so
-        # CamelCase would still work.
-        #
-        # That is slightly better than something like
-        # AZURECOSMOSDBMASTERKEY, which is extremely hard to read
-        # and errorprone.
-        #
-        # Only list the secrets you need for the component.
-        CRON_COMPONENTS=$(yq -I0 --tojson eval - << EOF
-        - component: secretstores.azure.keyvault
-          required-secrets: AzureKeyVaultName,AzureKeyVaultTenantId,AzureKeyVaultClientId,AzureKeyVaultServicePrincipalClientId,AzureKeyVaultServicePrincipalClientSecret,AzureContainerRegistryName,AzureResourceGroupName
-          required-certs: AzureKeyVaultCert
-        - component: state.sqlserver
-          required-secrets: AzureSqlServerConnectionString
-        - component: bindings.azure.servicebusqueues
-          required-secrets: AzureServiceBusConnectionString
-        - component: bindings.azure.cosmosdb
-          required-secrets: AzureCosmosDBUrl,AzureCosmosDB,AzureCosmosDBCollection,AzureCosmosDBMasterKey,AzureCertificationTenantId,AzureCertificationServicePrincipalClientId,AzureCertificationServicePrincipalClientSecret
-        - component: bindings.azure.eventhubs
-          required-secrets: AzureEventHubsBindingsConnectionString,AzureBlobStorageAccount,AzureBlobStorageAccessKey,AzureEventHubsBindingsHub,AzureEventHubsBindingsNamespace,AzureEventHubsBindingsConsumerGroup,AzureCertificationServicePrincipalClientId,AzureCertificationTenantId,AzureCertificationServicePrincipalClientSecret,AzureResourceGroupName,AzureCertificationSubscriptionId,AzureEventHubsBindingsContainer,AzureIotHubEventHubConnectionString,AzureIotHubName,AzureIotHubBindingsConsumerGroup
-        - component: pubsub.azure.eventhubs
-          required-secrets: AzureEventHubsPubsubTopicActiveConnectionString,AzureEventHubsPubsubNamespace,AzureEventHubsPubsubNamespaceConnectionString,AzureBlobStorageAccount,AzureBlobStorageAccessKey,AzureEventHubsPubsubContainer,AzureIotHubName,AzureIotHubEventHubConnectionString,AzureCertificationTenantId,AzureCertificationServicePrincipalClientId,AzureCertificationServicePrincipalClientSecret,AzureResourceGroupName,AzureCertificationSubscriptionId
-        - component: pubsub.azure.servicebus.topics
-          required-secrets: AzureServiceBusConnectionString,AzureServiceBusNamespace, AzureCertificationTenantId,AzureCertificationServicePrincipalClientId,AzureCertificationServicePrincipalClientSecret
-        - component: bindings.azure.blobstorage
-          required-secrets: AzureBlobStorageAccount,AzureBlobStorageAccessKey,AzureBlobStorageContainer,AzureCertificationTenantId,AzureCertificationServicePrincipalClientId,AzureCertificationServicePrincipalClientSecret
-        - component: bindings.azure.storagequeues
-          required-secrets: AzureBlobStorageAccount, AzureBlobStorageAccessKey
-        - component: state.azure.tablestorage
-          required-secrets: AzureBlobStorageAccount, AzureBlobStorageAccessKey, AzureCertificationTenantId, AzureCertificationServicePrincipalClientId, AzureCertificationServicePrincipalClientSecret
-        - component: state.azure.blobstorage
-          required-secrets: AzureBlobStorageContainer,AzureBlobStorageAccount, AzureBlobStorageAccessKey, AzureCertificationTenantId, AzureCertificationServicePrincipalClientId, AzureCertificationServicePrincipalClientSecret
-        - component: state.azure.cosmosdb
-          required-secrets: AzureCosmosDBMasterKey, AzureCosmosDBUrl, AzureCosmosDB, AzureCosmosDBCollection, AzureCertificationTenantId, AzureCertificationServicePrincipalClientId, AzureCertificationServicePrincipalClientSecret
-        - component: pubsub.aws.snssqs
-          terraform-dir: pubsub/aws/snssqs
-        - component: state.aws.dynamodb
-          terraform-dir: state/aws/dynamodb
-        
-        EOF
-        )
-        echo "cloud-components=$CRON_COMPONENTS" >> $GITHUB_OUTPUT
-=======
->>>>>>> 830d85ad
 
     - name: Create PR comment
       if: env.PR_NUMBER != ''
