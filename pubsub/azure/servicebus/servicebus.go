/*
Copyright 2021 The Dapr Authors
Licensed under the Apache License, Version 2.0 (the "License");
you may not use this file except in compliance with the License.
You may obtain a copy of the License at
    http://www.apache.org/licenses/LICENSE-2.0
Unless required by applicable law or agreed to in writing, software
distributed under the License is distributed on an "AS IS" BASIS,
WITHOUT WARRANTIES OR CONDITIONS OF ANY KIND, either express or implied.
See the License for the specific language governing permissions and
limitations under the License.
*/

package servicebus

import (
	"context"
	"errors"
	"fmt"
	"strconv"
	"sync"
	"time"

	"github.com/Azure/go-amqp"
	"github.com/cenkalti/backoff/v4"

	"github.com/Azure/azure-sdk-for-go/sdk/azcore/to"
	servicebus "github.com/Azure/azure-sdk-for-go/sdk/messaging/azservicebus"
	sbadmin "github.com/Azure/azure-sdk-for-go/sdk/messaging/azservicebus/admin"

	azauth "github.com/dapr/components-contrib/internal/authentication/azure"
	impl "github.com/dapr/components-contrib/internal/component/azure/servicebus"
	"github.com/dapr/components-contrib/internal/utils"
	contribMetadata "github.com/dapr/components-contrib/metadata"
	"github.com/dapr/components-contrib/pubsub"
	"github.com/dapr/kit/logger"
	"github.com/dapr/kit/retry"
)

const (
<<<<<<< HEAD
	errorMessagePrefix     = "azure service bus error:"
	defaultMaxBulkSubCount = 100
=======
	errorMessagePrefix            = "azure service bus error:"
	defaultMaxBulkPubBytes uint64 = 1024 * 128 // 128 KiB
>>>>>>> b298b65c
)

var retriableSendingErrors = map[amqp.ErrorCondition]struct{}{
	"com.microsoft:server-busy'":             {},
	amqp.ErrorResourceLimitExceeded:          {},
	amqp.ErrorResourceLocked:                 {},
	amqp.ErrorTransferLimitExceeded:          {},
	amqp.ErrorInternalError:                  {},
	amqp.ErrorIllegalState:                   {},
	"com.microsoft:message-lock-lost":        {},
	"com.microsoft:session-cannot-be-locked": {},
	"com.microsoft:timeout":                  {},
	"com.microsoft:session-lock-lost":        {},
	"com.microsoft:store-lock-lost":          {},
}

type azureServiceBus struct {
	metadata    metadata
	client      *servicebus.Client
	adminClient *sbadmin.Client
	logger      logger.Logger
	features    []pubsub.Feature
	topics      map[string]*servicebus.Sender
	topicsLock  *sync.RWMutex

	publishCtx    context.Context
	publishCancel context.CancelFunc
}

// NewAzureServiceBus returns a new Azure ServiceBus pub-sub implementation.
func NewAzureServiceBus(logger logger.Logger) pubsub.PubSub {
	return &azureServiceBus{
		logger:     logger,
		features:   []pubsub.Feature{pubsub.FeatureMessageTTL},
		topics:     map[string]*servicebus.Sender{},
		topicsLock: &sync.RWMutex{},
	}
}

func parseAzureServiceBusMetadata(meta pubsub.Metadata, logger logger.Logger) (metadata, error) {
	m := metadata{}

	/* Required configuration settings - no defaults. */
	if val, ok := meta.Properties[connectionString]; ok && val != "" {
		m.ConnectionString = val

		// The connection string and the namespace cannot both be present.
		if namespace, present := meta.Properties[namespaceName]; present && namespace != "" {
			return m, fmt.Errorf("%s connectionString and namespaceName cannot both be specified", errorMessagePrefix)
		}
	} else if val, ok := meta.Properties[namespaceName]; ok && val != "" {
		m.NamespaceName = val
	} else {
		return m, fmt.Errorf("%s missing connection string and namespace name", errorMessagePrefix)
	}

	if val, ok := meta.Properties[consumerID]; ok && val != "" {
		m.ConsumerID = val
	} else {
		return m, fmt.Errorf("%s missing consumerID", errorMessagePrefix)
	}

	/* Optional configuration settings - defaults will be set by the client. */
	m.TimeoutInSec = defaultTimeoutInSec
	if val, ok := meta.Properties[timeoutInSec]; ok && val != "" {
		var err error
		m.TimeoutInSec, err = strconv.Atoi(val)
		if err != nil {
			return m, fmt.Errorf("%s invalid timeoutInSec %s, %s", errorMessagePrefix, val, err)
		}
	}

	m.DisableEntityManagement = defaultDisableEntityManagement
	if val, ok := meta.Properties[disableEntityManagement]; ok && val != "" {
		var err error
		m.DisableEntityManagement, err = strconv.ParseBool(val)
		if err != nil {
			return m, fmt.Errorf("%s invalid disableEntityManagement %s, %s", errorMessagePrefix, val, err)
		}
	}

	m.HandlerTimeoutInSec = defaultHandlerTimeoutInSec
	if val, ok := meta.Properties[handlerTimeoutInSec]; ok && val != "" {
		var err error
		m.HandlerTimeoutInSec, err = strconv.Atoi(val)
		if err != nil {
			return m, fmt.Errorf("%s invalid handlerTimeoutInSec %s, %s", errorMessagePrefix, val, err)
		}
	}

	m.LockRenewalInSec = defaultLockRenewalInSec
	if val, ok := meta.Properties[lockRenewalInSec]; ok && val != "" {
		var err error
		m.LockRenewalInSec, err = strconv.Atoi(val)
		if err != nil {
			return m, fmt.Errorf("%s invalid lockRenewalInSec %s, %s", errorMessagePrefix, val, err)
		}
	}

	m.MaxActiveMessages = defaultMaxActiveMessages
	if val, ok := meta.Properties[maxActiveMessages]; ok && val != "" {
		var err error
		m.MaxActiveMessages, err = strconv.Atoi(val)
		if err != nil {
			return m, fmt.Errorf("%s invalid maxActiveMessages %s, %s", errorMessagePrefix, val, err)
		}
	}

	m.MaxRetriableErrorsPerSec = defaultMaxRetriableErrorsPerSec
	if val, ok := meta.Properties[maxRetriableErrorsPerSec]; ok && val != "" {
		var err error
		m.MaxRetriableErrorsPerSec, err = strconv.Atoi(val)
		if err == nil && m.MaxRetriableErrorsPerSec < 0 {
			err = errors.New("must not be negative")
		}
		if err != nil {
			return m, fmt.Errorf("%s invalid maxRetriableErrorsPerSec %s, %s", errorMessagePrefix, val, err)
		}
	}

	m.MinConnectionRecoveryInSec = defaultMinConnectionRecoveryInSec
	if val, ok := meta.Properties[minConnectionRecoveryInSec]; ok && val != "" {
		var err error
		m.MinConnectionRecoveryInSec, err = strconv.Atoi(val)
		if err != nil {
			return m, fmt.Errorf("%s invalid minConnectionRecoveryInSec %s, %s", errorMessagePrefix, val, err)
		}
	}

	m.MaxConnectionRecoveryInSec = defaultMaxConnectionRecoveryInSec
	if val, ok := meta.Properties[maxConnectionRecoveryInSec]; ok && val != "" {
		var err error
		m.MaxConnectionRecoveryInSec, err = strconv.Atoi(val)
		if err != nil {
			return m, fmt.Errorf("%s invalid maxConnectionRecoveryInSec %s, %s", errorMessagePrefix, val, err)
		}
	}

	/* Nullable configuration settings - defaults will be set by the server. */
	if val, ok := meta.Properties[maxDeliveryCount]; ok && val != "" {
		valAsInt, err := strconv.Atoi(val)
		if err != nil {
			return m, fmt.Errorf("%s invalid maxDeliveryCount %s, %s", errorMessagePrefix, val, err)
		}
		m.MaxDeliveryCount = &valAsInt
	}

	if val, ok := meta.Properties[lockDurationInSec]; ok && val != "" {
		valAsInt, err := strconv.Atoi(val)
		if err != nil {
			return m, fmt.Errorf("%s invalid lockDurationInSec %s, %s", errorMessagePrefix, val, err)
		}
		m.LockDurationInSec = &valAsInt
	}

	if val, ok := meta.Properties[defaultMessageTimeToLiveInSec]; ok && val != "" {
		valAsInt, err := strconv.Atoi(val)
		if err != nil {
			return m, fmt.Errorf("%s invalid defaultMessageTimeToLiveInSec %s, %s", errorMessagePrefix, val, err)
		}
		m.DefaultMessageTimeToLiveInSec = &valAsInt
	}

	if val, ok := meta.Properties[autoDeleteOnIdleInSec]; ok && val != "" {
		valAsInt, err := strconv.Atoi(val)
		if err != nil {
			return m, fmt.Errorf("%s invalid autoDeleteOnIdleInSecKey %s, %s", errorMessagePrefix, val, err)
		}
		m.AutoDeleteOnIdleInSec = &valAsInt
	}

	if val, ok := meta.Properties[maxConcurrentHandlers]; ok && val != "" {
		var err error
		valAsInt, err := strconv.Atoi(val)
		if err != nil {
			return m, fmt.Errorf("%s invalid maxConcurrentHandlers %s, %s", errorMessagePrefix, val, err)
		}
		m.MaxConcurrentHandlers = &valAsInt
	}

	m.PublishMaxRetries = defaultPublishMaxRetries
	if val, ok := meta.Properties[publishMaxRetries]; ok && val != "" {
		var err error
		valAsInt, err := strconv.Atoi(val)
		if err != nil {
			return m, fmt.Errorf("%s invalid publishMaxRetries %s, %s", errorMessagePrefix, val, err)
		}
		m.PublishMaxRetries = valAsInt
	}

	m.PublishInitialRetryIntervalInMs = defaultPublishInitialRetryInternalInMs
	if val, ok := meta.Properties[publishInitialRetryInternalInMs]; ok && val != "" {
		var err error
		valAsInt, err := strconv.Atoi(val)
		if err != nil {
			return m, fmt.Errorf("%s invalid publishInitialRetryIntervalInMs %s, %s", errorMessagePrefix, val, err)
		}
		m.PublishInitialRetryIntervalInMs = valAsInt
	}

	/* Deprecated properties - show a warning. */
	// TODO: Remove in the future
	if _, ok := meta.Properties[connectionRecoveryInSec]; ok && logger != nil {
		logger.Warn("pubsub.azure.servicebus: metadata property 'connectionRecoveryInSec' has been deprecated and is now ignored - use 'minConnectionRecoveryInSec' and 'maxConnectionRecoveryInSec' instead. See: https://docs.dapr.io/reference/components-reference/supported-pubsub/setup-azure-servicebus/")
	}
	if _, ok := meta.Properties[maxReconnectionAttempts]; ok && logger != nil {
		logger.Warn("pubsub.azure.servicebus: metadata property 'maxReconnectionAttempts' has been deprecated and is now ignored. See: https://docs.dapr.io/reference/components-reference/supported-pubsub/setup-azure-servicebus/")
	}

	return m, nil
}

func (a *azureServiceBus) Init(metadata pubsub.Metadata) (err error) {
	a.metadata, err = parseAzureServiceBusMetadata(metadata, a.logger)
	if err != nil {
		return err
	}

	userAgent := "dapr-" + logger.DaprVersion
	if a.metadata.ConnectionString != "" {
		a.client, err = servicebus.NewClientFromConnectionString(a.metadata.ConnectionString, &servicebus.ClientOptions{
			ApplicationID: userAgent,
		})
		if err != nil {
			return err
		}

		a.adminClient, err = sbadmin.NewClientFromConnectionString(a.metadata.ConnectionString, nil)
		if err != nil {
			return err
		}
	} else {
		settings, innerErr := azauth.NewEnvironmentSettings(azauth.AzureServiceBusResourceName, metadata.Properties)
		if innerErr != nil {
			return innerErr
		}

		token, innerErr := settings.GetTokenCredential()
		if innerErr != nil {
			return innerErr
		}

		a.client, innerErr = servicebus.NewClient(a.metadata.NamespaceName, token, &servicebus.ClientOptions{
			ApplicationID: userAgent,
		})
		if innerErr != nil {
			return innerErr
		}

		a.adminClient, innerErr = sbadmin.NewClient(a.metadata.NamespaceName, token, nil)
		if innerErr != nil {
			return innerErr
		}
	}

	a.publishCtx, a.publishCancel = context.WithCancel(context.Background())

	return nil
}

func (a *azureServiceBus) Publish(req *pubsub.PublishRequest) error {
	sender, err := a.senderForTopic(a.publishCtx, req.Topic)
	if err != nil {
		return err
	}

	// a.logger.Debugf("Creating message with body: %s", string(req.Data))
	msg, err := NewASBMessageFromPubsubRequest(req)
	if err != nil {
		return err
	}

	ebo := backoff.NewExponentialBackOff()
	ebo.InitialInterval = time.Duration(a.metadata.PublishInitialRetryIntervalInMs) * time.Millisecond
	bo := backoff.WithMaxRetries(ebo, uint64(a.metadata.PublishMaxRetries))
	bo = backoff.WithContext(bo, a.publishCtx)

	msgID := "nil"
	if msg.MessageID != nil {
		msgID = *msg.MessageID
	}
	return retry.NotifyRecover(
		func() (err error) {
			ctx, cancel := context.WithTimeout(a.publishCtx, time.Second*time.Duration(a.metadata.TimeoutInSec))
			defer cancel()

			err = sender.SendMessage(ctx, msg, nil)
			if err != nil {
				var amqpError *amqp.Error
				var expError *servicebus.Error
				if errors.As(err, &amqpError) {
					if _, ok := retriableSendingErrors[amqpError.Condition]; ok {
						return amqpError // Retries.
					}
				}

				if errors.Is(err, amqp.ErrConnClosed) {
					return err // Retries.
				}

				if errors.As(err, &expError) {
					if expError.Code == "connlost" {
						a.logger.Warn(expError.Error())
						return expError // Retries.
					}
				}

				return backoff.Permanent(err) // Does not retry.
			}
			return nil
		},
		bo,
		func(err error, _ time.Duration) {
			a.logger.Debugf("Could not publish service bus message (%s). Retrying...: %v", msgID, err)
		},
		func() {
			a.logger.Debugf("Successfully published service bus message (%s) after it previously failed", msgID)
		},
	)
}

func (a *azureServiceBus) BulkPublish(ctx context.Context, req *pubsub.BulkPublishRequest) (pubsub.BulkPublishResponse, error) {
	// If the request is empty, sender.SendMessageBatch will panic later.
	// Return an empty response to avoid this.
	if len(req.Entries) == 0 {
		a.logger.Warnf("Empty bulk publish request, skipping")
		return pubsub.NewBulkPublishResponse(req.Entries, pubsub.PublishSucceeded, nil), nil
	}

	sender, err := a.senderForTopic(ctx, req.Topic)
	if err != nil {
		return pubsub.NewBulkPublishResponse(req.Entries, pubsub.PublishFailed, err), err
	}

	// Create a new batch of messages with batch options.
	batchOpts := &servicebus.MessageBatchOptions{
		MaxBytes: utils.GetElemOrDefaultFromMap(req.Metadata, contribMetadata.MaxBulkPubBytes, defaultMaxBulkPubBytes),
	}

	batchMsg, err := sender.NewMessageBatch(ctx, batchOpts)
	if err != nil {
		return pubsub.NewBulkPublishResponse(req.Entries, pubsub.PublishFailed, err), err
	}

	// Add messages from the bulk publish request to the batch.
	err = UpdateASBBatchMessageWithBulkPublishRequest(batchMsg, req)
	if err != nil {
		return pubsub.NewBulkPublishResponse(req.Entries, pubsub.PublishFailed, err), err
	}

	// Azure Service Bus does not return individual status for each message in the request.
	err = sender.SendMessageBatch(ctx, batchMsg, nil)
	if err != nil {
		return pubsub.NewBulkPublishResponse(req.Entries, pubsub.PublishFailed, err), err
	}

	return pubsub.NewBulkPublishResponse(req.Entries, pubsub.PublishSucceeded, nil), nil
}

func (a *azureServiceBus) Subscribe(subscribeCtx context.Context, req pubsub.SubscribeRequest, handler pubsub.Handler) error {
	sub := impl.NewSubscription(
		subscribeCtx,
		a.metadata.MaxActiveMessages,
		a.metadata.TimeoutInSec,
		a.metadata.MaxRetriableErrorsPerSec,
		a.metadata.MaxConcurrentHandlers,
		"topic "+req.Topic,
		a.logger,
	)

	receiveAndBlockFn := func(onFirstSuccess func()) error {
		return sub.ReceiveAndBlock(
			a.getHandlerFunc(req.Topic, handler),
			a.metadata.LockRenewalInSec,
			false, // Bulk is not supported in regular Subscribe.
			onFirstSuccess,
		)
	}

	return a.doSubscribe(subscribeCtx, req, sub, receiveAndBlockFn)
}

func (a *azureServiceBus) BulkSubscribe(subscribeCtx context.Context, req pubsub.SubscribeRequest, handler pubsub.BulkHandler) error {
	maxBulkSubCount := utils.GetElemOrDefaultFromMap(req.Metadata, contribMetadata.MaxBulkSubCountKey, defaultMaxBulkSubCount)
	sub := impl.NewBulkSubscription(
		subscribeCtx,
		a.metadata.MaxActiveMessages,
		a.metadata.TimeoutInSec,
		maxBulkSubCount,
		a.metadata.MaxRetriableErrorsPerSec,
		a.metadata.MaxConcurrentHandlers,
		"topic "+req.Topic,
		a.logger,
	)

	receiveAndBlockFn := func(onFirstSuccess func()) error {
		return sub.ReceiveAndBlock(
			a.getBulkHandlerFunc(req.Topic, handler),
			a.metadata.LockRenewalInSec,
			true, // Bulk is supported in BulkSubscribe.
			onFirstSuccess,
		)
	}

	return a.doSubscribe(subscribeCtx, req, sub, receiveAndBlockFn)
}

// doSubscribe is a helper function that handles the common logic for both Subscribe and BulkSubscribe.
// The receiveAndBlockFn is a function should invoke a blocking call to receive messages from the topic.
func (a *azureServiceBus) doSubscribe(subscribeCtx context.Context,
	req pubsub.SubscribeRequest, sub *impl.Subscription, receiveAndBlockFn func(func()) error,
) error {
	subID := a.metadata.ConsumerID
	if !a.metadata.DisableEntityManagement {
		err := a.ensureSubscription(subscribeCtx, subID, req.Topic)
		if err != nil {
			return err
		}
	}

	// Reconnection backoff policy
	bo := backoff.NewExponentialBackOff()
	bo.MaxElapsedTime = 0
	bo.InitialInterval = time.Duration(a.metadata.MinConnectionRecoveryInSec) * time.Second
	bo.MaxInterval = time.Duration(a.metadata.MaxConnectionRecoveryInSec) * time.Second

	onFirstSuccess := func() {
		// Reset the backoff when the subscription is successful and we have received the first message
		bo.Reset()
	}

	go func() {
		// Reconnect loop.
		for {
			// Blocks until a successful connection (or until context is canceled)
			err := sub.Connect(func() (*servicebus.Receiver, error) {
				return a.client.NewReceiverForSubscription(req.Topic, subID, nil)
			})
			if err != nil {
				// Realistically, the only time we should get to this point is if the context was canceled, but let's log any other error we may get.
				if err != context.Canceled {
					a.logger.Errorf("%s could not instantiate subscription %s for topic %s", errorMessagePrefix, subID, req.Topic)
				}
				return
			}

			// receiveAndBlockFn will only return with an error that it cannot handle internally. The subscription connection is closed when this method returns.
			// If that occurs, we will log the error and attempt to re-establish the subscription connection until we exhaust the number of reconnect attempts.
			err = receiveAndBlockFn(onFirstSuccess)
			if err != nil {
				var detachError *amqp.DetachError
				var amqpError *amqp.Error
				if errors.Is(err, detachError) ||
					(errors.As(err, &amqpError) && amqpError.Condition == amqp.ErrorDetachForced) {
					a.logger.Debug(err)
				} else {
					a.logger.Error(err)
				}
			}

			// Gracefully close the connection (in case it's not closed already)
			// Use a background context here (with timeout) because ctx may be closed already
			closeCtx, closeCancel := context.WithTimeout(context.Background(), time.Second*time.Duration(a.metadata.TimeoutInSec))
			sub.Close(closeCtx)
			closeCancel()

			// If context was canceled, do not attempt to reconnect
			if subscribeCtx.Err() != nil {
				a.logger.Debug("Context canceled; will not reconnect")
				return
			}

			wait := bo.NextBackOff()
			a.logger.Warnf("Subscription to topic %s lost connection, attempting to reconnect in %s...", req.Topic, wait)
			time.Sleep(wait)
		}
	}()

	return nil
}

func (a *azureServiceBus) getHandlerFunc(topic string, handler pubsub.Handler) impl.HandlerFunc {
	emptyResponseItems := []impl.HandlerResponseItem{}
	// Only the first ASB message is used in the actual handler invocation.
	return func(ctx context.Context, asbMsgs []*servicebus.ReceivedMessage) ([]impl.HandlerResponseItem, error) {
		if len(asbMsgs) != 1 {
			return nil, fmt.Errorf("expected 1 message, got %d", len(asbMsgs))
		}

		pubsubMsg, err := NewPubsubMessageFromASBMessage(asbMsgs[0], topic)
		if err != nil {
			return emptyResponseItems, fmt.Errorf("failed to get pubsub message from azure service bus message: %+v", err)
		}

		handleCtx, handleCancel := context.WithTimeout(ctx, time.Duration(a.metadata.HandlerTimeoutInSec)*time.Second)
		defer handleCancel()
		a.logger.Debugf("Calling app's handler for message %s on topic %s", asbMsgs[0].MessageID, topic)
		return emptyResponseItems, handler(handleCtx, pubsubMsg)
	}
}

func (a *azureServiceBus) getBulkHandlerFunc(topic string, handler pubsub.BulkHandler) impl.HandlerFunc {
	return func(ctx context.Context, asbMsgs []*servicebus.ReceivedMessage) ([]impl.HandlerResponseItem, error) {
		pubsubMsgs := make([]pubsub.BulkMessageEntry, len(asbMsgs))
		for i, asbMsg := range asbMsgs {
			pubsubMsg, err := NewBulkMessageEntryFromASBMessage(asbMsg)
			if err != nil {
				return nil, fmt.Errorf("failed to get pubsub message from azure service bus message: %+v", err)
			}
			pubsubMsgs[i] = pubsubMsg
		}

		// Note, no metadata is currently supported here.
		// In the future, we could add propagate metadata to the handler if required.
		bulkMessage := &pubsub.BulkMessage{
			Entries:  pubsubMsgs,
			Metadata: map[string]string{},
			Topic:    topic,
		}

		handleCtx, handleCancel := context.WithTimeout(ctx, time.Duration(a.metadata.HandlerTimeoutInSec)*time.Second)
		defer handleCancel()
		a.logger.Debugf("Calling app's handler for %d messages on topic %s", len(asbMsgs), topic)
		resps, err := handler(handleCtx, bulkMessage)

		implResps := make([]impl.HandlerResponseItem, len(resps))
		for i, resp := range resps {
			implResps[i] = impl.HandlerResponseItem{
				EntryID: resp.EntryID,
				Error:   resp.Error,
			}
		}

		return implResps, err
	}
}

// senderForTopic returns the sender for a topic, or creates a new one if it doesn't exist
func (a *azureServiceBus) senderForTopic(ctx context.Context, topic string) (*servicebus.Sender, error) {
	a.topicsLock.RLock()
	sender, ok := a.topics[topic]
	a.topicsLock.RUnlock()
	if ok && sender != nil {
		return sender, nil
	}

	// Ensure the topic exists the first time it is referenced.
	var err error
	if !a.metadata.DisableEntityManagement {
		if err = a.ensureTopic(ctx, topic); err != nil {
			return nil, err
		}
	}
	a.topicsLock.Lock()
	defer a.topicsLock.Unlock()
	sender, err = a.client.NewSender(topic, nil)
	if err != nil {
		return nil, err
	}
	a.topics[topic] = sender

	return sender, nil
}

func (a *azureServiceBus) ensureTopic(ctx context.Context, topic string) error {
	shouldCreate, err := a.shouldCreateTopic(ctx, topic)
	if err != nil {
		return err
	}

	if shouldCreate {
		err = a.createTopic(ctx, topic)
		if err != nil {
			return err
		}
	}

	return nil
}

func (a *azureServiceBus) ensureSubscription(ctx context.Context, name string, topic string) error {
	err := a.ensureTopic(ctx, topic)
	if err != nil {
		return err
	}

	shouldCreate, err := a.shouldCreateSubscription(ctx, topic, name)
	if err != nil {
		return err
	}

	if shouldCreate {
		err = a.createSubscription(ctx, topic, name)
		if err != nil {
			return err
		}
	}

	return nil
}

func (a *azureServiceBus) shouldCreateTopic(parentCtx context.Context, topic string) (bool, error) {
	ctx, cancel := context.WithTimeout(parentCtx, time.Second*time.Duration(a.metadata.TimeoutInSec))
	defer cancel()
	if a.adminClient == nil {
		return false, fmt.Errorf("%s init() has not been called", errorMessagePrefix)
	}
	res, err := a.adminClient.GetTopic(ctx, topic, nil)
	if err != nil {
		return false, fmt.Errorf("%s could not get topic %s, %s", errorMessagePrefix, topic, err.Error())
	}
	if res == nil {
		// If res is nil, the topic does not exist
		return true, nil
	}

	return false, nil
}

func (a *azureServiceBus) createTopic(parentCtx context.Context, topic string) error {
	ctx, cancel := context.WithTimeout(parentCtx, time.Second*time.Duration(a.metadata.TimeoutInSec))
	defer cancel()
	_, err := a.adminClient.CreateTopic(ctx, topic, nil)
	if err != nil {
		return fmt.Errorf("%s could not create topic %s, %s", errorMessagePrefix, topic, err)
	}

	return nil
}

func (a *azureServiceBus) shouldCreateSubscription(parentCtx context.Context, topic, subscription string) (bool, error) {
	ctx, cancel := context.WithTimeout(parentCtx, time.Second*time.Duration(a.metadata.TimeoutInSec))
	defer cancel()
	res, err := a.adminClient.GetSubscription(ctx, topic, subscription, nil)
	if err != nil {
		return false, fmt.Errorf("%s could not get subscription %s, %s", errorMessagePrefix, subscription, err)
	}
	if res == nil {
		// If res is subscription, the topic does not exist
		return true, nil
	}

	return false, nil
}

func (a *azureServiceBus) createSubscription(parentCtx context.Context, topic, subscription string) error {
	props, err := a.createSubscriptionProperties()
	if err != nil {
		return err
	}

	ctx, cancel := context.WithTimeout(parentCtx, time.Second*time.Duration(a.metadata.TimeoutInSec))
	defer cancel()
	_, err = a.adminClient.CreateSubscription(ctx, topic, subscription, &sbadmin.CreateSubscriptionOptions{
		Properties: props,
	})
	if err != nil {
		return fmt.Errorf("%s could not create subscription %s, %s", errorMessagePrefix, subscription, err)
	}

	return nil
}

func (a *azureServiceBus) createSubscriptionProperties() (*sbadmin.SubscriptionProperties, error) {
	properties := &sbadmin.SubscriptionProperties{}

	if a.metadata.MaxDeliveryCount != nil {
		maxDeliveryCount := int32(*a.metadata.MaxDeliveryCount)
		properties.MaxDeliveryCount = &maxDeliveryCount
	}

	if a.metadata.LockDurationInSec != nil {
		lockDuration := contribMetadata.Duration{
			Duration: time.Duration(*a.metadata.LockDurationInSec) * time.Second,
		}
		properties.LockDuration = to.Ptr(lockDuration.ToISOString())
	}

	if a.metadata.DefaultMessageTimeToLiveInSec != nil {
		defaultMessageTimeToLive := contribMetadata.Duration{
			Duration: time.Duration(*a.metadata.DefaultMessageTimeToLiveInSec) * time.Second,
		}
		properties.DefaultMessageTimeToLive = to.Ptr(defaultMessageTimeToLive.ToISOString())
	}

	if a.metadata.AutoDeleteOnIdleInSec != nil {
		autoDeleteOnIdle := contribMetadata.Duration{
			Duration: time.Duration(*a.metadata.AutoDeleteOnIdleInSec) * time.Second,
		}
		properties.AutoDeleteOnIdle = to.Ptr(autoDeleteOnIdle.ToISOString())
	}

	return properties, nil
}

func (a *azureServiceBus) Close() (err error) {
	a.topicsLock.Lock()
	defer a.topicsLock.Unlock()

	a.publishCancel()

	// Close all topics, up to 3 in parallel
	workersCh := make(chan bool, 3)
	for k, t := range a.topics {
		// Blocks if we have too many goroutines
		workersCh <- true
		go func(k string, t *servicebus.Sender) {
			a.logger.Debugf("Closing topic %s", k)
			ctx, cancel := context.WithTimeout(context.Background(), time.Duration(a.metadata.TimeoutInSec)*time.Second)
			err = t.Close(ctx)
			cancel()
			if err != nil {
				// Log only
				a.logger.Warnf("%s closing topic %s: %+v", errorMessagePrefix, k, err)
			}
			<-workersCh
		}(k, t)
	}
	for i := 0; i < cap(workersCh); i++ {
		// Wait for all workers to be done
		workersCh <- true
	}
	close(workersCh)

	return nil
}

func (a *azureServiceBus) Features() []pubsub.Feature {
	return a.features
}<|MERGE_RESOLUTION|>--- conflicted
+++ resolved
@@ -38,13 +38,9 @@
 )
 
 const (
-<<<<<<< HEAD
-	errorMessagePrefix     = "azure service bus error:"
-	defaultMaxBulkSubCount = 100
-=======
 	errorMessagePrefix            = "azure service bus error:"
+	defaultMaxBulkSubCount        = 100
 	defaultMaxBulkPubBytes uint64 = 1024 * 128 // 128 KiB
->>>>>>> b298b65c
 )
 
 var retriableSendingErrors = map[amqp.ErrorCondition]struct{}{
