--- conflicted
+++ resolved
@@ -25,7 +25,6 @@
 )
 
 var (
-<<<<<<< HEAD
 	testMessageData                    = []byte("test message")
 	testMessageID                      = "testMessageId"
 	testCorrelationID                  = "testCorrelationId"
@@ -104,23 +103,7 @@
 	}
 }
 
-func TestNewASBMessageFromPubsubRequest(t *testing.T) {
-=======
-	testMessageID               = "testMessageId"
-	testCorrelationID           = "testCorrelationId"
-	testSessionID               = "testSessionId"
-	testLabel                   = "testLabel"
-	testReplyTo                 = "testReplyTo"
-	testTo                      = "testTo"
-	testPartitionKey            = testSessionID
-	testPartitionKeyUnique      = "testPartitionKey"
-	testContentType             = "testContentType"
-	nowUtc                      = time.Now().UTC()
-	testScheduledEnqueueTimeUtc = nowUtc.Format(http.TimeFormat)
-)
-
 func TestAddMetadataToMessage(t *testing.T) {
->>>>>>> b298b65c
 	testCases := []struct {
 		name                        string
 		metadata                    map[string]string
