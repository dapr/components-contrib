# ------------------------------------------------------------
# Copyright 2021 The Dapr Authors
# Licensed under the Apache License, Version 2.0 (the "License");
# you may not use this file except in compliance with the License.
# You may obtain a copy of the License at
#     http://www.apache.org/licenses/LICENSE-2.0
# Unless required by applicable law or agreed to in writing, software
# distributed under the License is distributed on an "AS IS" BASIS,
# WITHOUT WARRANTIES OR CONDITIONS OF ANY KIND, either express or implied.
# See the License for the specific language governing permissions and
# limitations under the License.
# ------------------------------------------------------------

name: Stable Components Certification Tests

on:
  repository_dispatch:
    types: [certification-test]
  workflow_dispatch:
  schedule:
    - cron: '25 */8 * * *'
  push:
    branches:
      - 'release-*'
  pull_request:
    branches:
      # TODO: REMOVE "master" BEFORE MERGING
      - 'master'
      - 'release-*'

env:
  # Only specify a major version, such as 1.20
  GO_VERSION: '1.19'

jobs:
  # Based on whether this is a PR or a scheduled run, we will run a different
  # subset of the certification tests. This allows all the tests not requiring
  # secrets to be executed on pull requests.
  generate-matrix:
    runs-on: ubuntu-22.04
    steps:
    - name: Parse repository_dispatch payload
      if: github.event_name == 'repository_dispatch'
      working-directory: ${{ github.workspace }}
      run: |
        if [ ${{ github.event.client_payload.command }} = "ok-to-test" ]; then
          echo "CHECKOUT_REF=${{ github.event.client_payload.pull_head_ref }}" >> $GITHUB_ENV
          echo "PR_NUMBER=${{ github.event.client_payload.issue.number }}" >> $GITHUB_ENV
        fi

    - name: Check out code
      uses: actions/checkout@v3
      with:
        repository: ${{ env.CHECKOUT_REPO }}
        ref: ${{ env.CHECKOUT_REF }}

    - name: Generate test matrix
      id: generate-matrix
      env:
        VAULT_NAME: ${{ secrets.AZURE_KEYVAULT }}
      run: |
        if [ -z "$VAULT_NAME" ]; then
          # Do not include cloud tests when credentials are not available
          node .github/scripts/test-info.mjs certification false
        else
          # Include cloud tests
          node .github/scripts/test-info.mjs certification true
        fi
<<<<<<< HEAD
        # Reuse the same cloud infrastructure as conformance.yml
        #
        # Unfortunately, Azure secrets can't have underscores in
        # names, while environment variables with hyphens ('-') are
        # troublesome.
        #
        # We work around here by leveraging the fact that
        # environment variable names are case sensitive, so
        # CamelCase would still work.
        #
        # That is slightly better than something like
        # AZURECOSMOSDBMASTERKEY, which is extremely hard to read
        # and errorprone.
        #
        # Only list the secrets you need for the component.
        CRON_COMPONENTS=$(yq -I0 --tojson eval - << EOF
        - component: secretstores.azure.keyvault
          required-secrets: AzureKeyVaultName,AzureKeyVaultSecretStoreTenantId,AzureKeyVaultSecretStoreClientId,AzureKeyVaultSecretStoreServicePrincipalClientId,AzureKeyVaultSecretStoreServicePrincipalClientSecret,AzureContainerRegistryName,AzureResourceGroupName
          required-certs: AzureKeyVaultSecretStoreCert
        - component: state.sqlserver
          required-secrets: AzureSqlServerConnectionString
        - component: bindings.azure.servicebusqueues
          required-secrets: AzureServiceBusConnectionString
        - component: bindings.azure.cosmosdb
          required-secrets: AzureCosmosDBUrl,AzureCosmosDB,AzureCosmosDBCollection,AzureCosmosDBMasterKey,AzureCertificationTenantId,AzureCertificationServicePrincipalClientId,AzureCertificationServicePrincipalClientSecret
        - component: bindings.azure.eventhubs
          required-secrets: AzureEventHubsBindingsConnectionString,AzureBlobStorageAccount,AzureBlobStorageAccessKey,AzureEventHubsBindingsHub,AzureEventHubsBindingsNamespace,AzureEventHubsBindingsConsumerGroup,AzureCertificationServicePrincipalClientId,AzureCertificationTenantId,AzureCertificationServicePrincipalClientSecret,AzureResourceGroupName,AzureCertificationSubscriptionId,AzureEventHubsBindingsContainer,AzureIotHubEventHubConnectionString,AzureIotHubName,AzureIotHubBindingsConsumerGroup
        - component: pubsub.azure.eventhubs
          required-secrets: AzureEventHubsPubsubTopicActiveConnectionString,AzureEventHubsPubsubNamespace,AzureEventHubsPubsubNamespaceConnectionString,AzureBlobStorageAccount,AzureBlobStorageAccessKey,AzureEventHubsPubsubContainer,AzureIotHubName,AzureIotHubEventHubConnectionString,AzureCertificationTenantId,AzureCertificationServicePrincipalClientId,AzureCertificationServicePrincipalClientSecret,AzureResourceGroupName,AzureCertificationSubscriptionId
        - component: pubsub.azure.servicebus.topics
          required-secrets: AzureServiceBusConnectionString,AzureServiceBusNamespace, AzureCertificationTenantId,AzureCertificationServicePrincipalClientId,AzureCertificationServicePrincipalClientSecret
        - component: bindings.azure.blobstorage
          required-secrets: AzureBlobStorageAccount,AzureBlobStorageAccessKey,AzureBlobStorageContainer,AzureCertificationTenantId,AzureCertificationServicePrincipalClientId,AzureCertificationServicePrincipalClientSecret
        - component: bindings.azure.storagequeues
          required-secrets: AzureBlobStorageAccount, AzureBlobStorageAccessKey
        - component: state.azure.tablestorage
          required-secrets: AzureBlobStorageAccount, AzureBlobStorageAccessKey, AzureCertificationTenantId, AzureCertificationServicePrincipalClientId, AzureCertificationServicePrincipalClientSecret
        - component: state.azure.blobstorage
          required-secrets: AzureBlobStorageContainer,AzureBlobStorageAccount, AzureBlobStorageAccessKey, AzureCertificationTenantId, AzureCertificationServicePrincipalClientId, AzureCertificationServicePrincipalClientSecret
        - component: state.azure.cosmosdb
          required-secrets: AzureCosmosDBMasterKey, AzureCosmosDBUrl, AzureCosmosDB, AzureCosmosDBCollection, AzureCertificationTenantId, AzureCertificationServicePrincipalClientId, AzureCertificationServicePrincipalClientSecret
        - component: pubsub.aws.snssqs
          terraform-dir: pubsub/aws/snssqs
        - component: state.aws.dynamodb
          terraform-dir: state/aws/dynamodb
        - component: bindings.aws.s3
          terraform-dir: bindings/aws/s3
        
        EOF
        )
        echo "cloud-components=$CRON_COMPONENTS" >> $GITHUB_OUTPUT
=======
>>>>>>> 830d85ad

    - name: Create PR comment
      if: env.PR_NUMBER != ''
      uses: artursouza/sticky-pull-request-comment@da9e86aa2a80e4ae3b854d251add33bd6baabcba
      with:
        header: ${{ github.run_id }}
        number: ${{ env.PR_NUMBER }}
        GITHUB_TOKEN: ${{ secrets.DAPR_BOT_TOKEN }}
        message: |
          # Components certification test

          🔗 **[Link to Action run](${{ github.server_url }}/${{ github.repository }}/actions/runs/${{ github.run_id }})**

          Commit ref: ${{ env.CHECKOUT_REF }}

    outputs:
      test-matrix: ${{ steps.generate-matrix.outputs.test-matrix }}

  certification:
    name: ${{ matrix.component }} certification
    runs-on: ubuntu-22.04
    env:
      UNIQUE_ID: ${{github.run_id}}-${{github.run_attempt}}
    defaults:
      run:
        shell: bash

    needs: 
      - generate-matrix

    strategy:
      fail-fast: false # Keep running even if one component fails
      matrix: 
        include: ${{ fromJson(needs.generate-matrix.outputs.test-matrix) }}

    steps:
    - name: Set default payload repo and ref
      run: |
        echo "CHECKOUT_REPO=${{ github.repository }}" >> $GITHUB_ENV
        echo "CHECKOUT_REF=${{ github.ref }}" >> $GITHUB_ENV

    - name: Parse repository_dispatch payload
      if: github.event_name == 'repository_dispatch'
      run: |
        if [ ${{ github.event.client_payload.command }} = "ok-to-test" ]; then
          echo "CHECKOUT_REPO=${{ github.event.client_payload.pull_head_repo }}" >> $GITHUB_ENV
          echo "CHECKOUT_REF=${{ github.event.client_payload.pull_head_ref }}" >> $GITHUB_ENV
        fi

    - name: Check out code
      uses: actions/checkout@v3
      with:
        repository: ${{ env.CHECKOUT_REPO }}
        ref: ${{ env.CHECKOUT_REF }}

    - name: Configure environment
      run: |
        # Output file
        echo "TEST_OUTPUT_FILE_PREFIX=$GITHUB_WORKSPACE/test_report" >> $GITHUB_ENV

        # Certification test and source path
        TEST_COMPONENT=$(echo "${{ matrix.component }}" | sed -E 's/\./\//g')
        echo "TEST_PATH=tests/certification/${TEST_COMPONENT}" >> $GITHUB_ENV
        SOURCE_PATH="github.com/dapr/components-contrib/${TEST_COMPONENT}"
        echo "SOURCE_PATH=$SOURCE_PATH" >> $GITHUB_ENV
        # converts slashes to dots in this string, so that it doesn't consider them sub-folders
        SOURCE_PATH_LINEAR=$(echo "$SOURCE_PATH" |sed 's#/#\.#g')
        echo "SOURCE_PATH_LINEAR=$SOURCE_PATH_LINEAR" >> $GITHUB_ENV

        # Current time (used by Terraform)
        echo "CURRENT_TIME=$(date --rfc-3339=date)" >> ${GITHUB_ENV}

    - uses: Azure/login@v1
      with:
        creds: ${{ secrets.AZURE_CREDENTIALS }}
      if: matrix.required-secrets != ''

    # Set this GitHub secret to your KeyVault, and grant the KeyVault policy to your Service Principal:
    #    az keyvault set-policy -n $AZURE_KEYVAULT --secret-permissions get list --spn $SPN_CLIENT_ID
    # Using az cli to query keyvault as Azure/get-keyvault-secrets@v1 is deprecated
    - name: Setup secrets
      if: matrix.required-secrets != ''
      env:
        VAULT_NAME: ${{ secrets.AZURE_KEYVAULT }}
      run: |
        secrets="${{ matrix.required-secrets }}"
        for secretName in $(echo -n $secrets | tr ',' ' '); do
          value=$(az keyvault secret show \
            --name $secretName \
            --vault-name $VAULT_NAME \
            --query value \
            --output tsv)
          echo "::add-mask::$value"
          echo "$secretName=$value" >> $GITHUB_OUTPUT
          echo "$secretName=$value" >> $GITHUB_ENV
        done

    # Download the required certificates into files, and set env var pointing to their names
    - name: Setup certs
      if: matrix.required-certs != ''
      working-directory: ${{ env.TEST_PATH }}
      run: |
        for CERT_NAME in $(echo "${{ matrix.required-certs }}" | sed 's/,/ /g'); do
          CERT_FILE=$(mktemp --suffix .pfx)
          echo "Downloading cert $CERT_NAME into file $CERT_FILE"
          rm $CERT_FILE && \
            az keyvault secret download --vault-name ${{ secrets.AZURE_KEYVAULT }} --name $CERT_NAME --encoding base64 --file $CERT_FILE
          echo 'Setting $CERT_NAME to' "$CERT_FILE"
          echo "$CERT_NAME=$CERT_FILE" >> $GITHUB_ENV
        done

    - name: Setup Terraform
      uses: hashicorp/setup-terraform@v2.0.3
      if: matrix.require-terraform == 'true'

    - name: Set Cloudflare env vars
      if: matrix.require-cloudflare-credentials == 'true'
      run: |
        echo "CLOUDFLARE_ACCOUNT_ID=${{ secrets.CLOUDFLARE_ACCOUNT_ID }}" >> $GITHUB_ENV
        echo "CLOUDFLARE_API_TOKEN=${{ secrets.CLOUDFLARE_API_TOKEN }}" >> $GITHUB_ENV

    - name: Set AWS env vars
      if: matrix.require-aws-credentials == 'true'
      run: |
        echo "AWS_REGION=us-west-1" >> $GITHUB_ENV
        echo "AWS_ACCESS_KEY=${{ secrets.AWS_ACCESS_KEY }}" >> $GITHUB_ENV
        echo "AWS_SECRET_KEY=${{ secrets.AWS_SECRET_KEY }}" >> $GITHUB_ENV

    - name: Configure AWS Credentials
      # TODO: Remove "v1-node16" when v2 is released
      # See: https://github.com/aws-actions/configure-aws-credentials/issues/489
      uses: aws-actions/configure-aws-credentials@v1-node16
      if: matrix.require-aws-credentials == 'true'
      with:
        aws-access-key-id: "${{ secrets.AWS_ACCESS_KEY }}"
        aws-secret-access-key: "${{ secrets.AWS_SECRET_KEY }}"
        aws-region: "${{ env.AWS_REGION }}"

    - name: Create aws.s3 specific variables
      if: contains(matrix.component, 's3')
      working-directory: "./.github/infrastructure/terraform/certification/${{ matrix.terraform-dir }}"
      run: |
        AWS_S3_BUCKET="dapr-cert-test-${{env.UNIQUE_ID}}"
        echo "AWS_S3_BUCKET=$AWS_S3_BUCKET" >> $GITHUB_ENV

        AWS_REGION="us-east-1"
        echo "AWS_REGION=$AWS_REGION" >> $GITHUB_ENV
    

    - name: Set up Go
      uses: actions/setup-go@v3
      with:
        go-version: '^${{ env.GO_VERSION }}'

    - name: Download Go dependencies
      working-directory: ${{ env.TEST_PATH }}
      run: |
        go mod download
        go install gotest.tools/gotestsum@latest
        go install github.com/axw/gocov/gocov@v1.1.0

    - name: Check that go mod tidy is up-to-date
      working-directory: ${{ env.TEST_PATH }}
      run: |
        go mod tidy -compat=${{ env.GO_VERSION }}
        git diff --exit-code ./go.mod
        git diff --exit-code ./go.sum

    - name: Run setup script
      if: matrix.setup-script != ''
      run: .github/scripts/components-scripts/${{ matrix.setup-script }}

    - name: Catch setup failures
      if: failure()
      run: |
        echo "CERTIFICATION_FAILURE=true" >> $GITHUB_ENV

    - name: Run tests
      continue-on-error: false
      working-directory: ${{ env.TEST_PATH }}
      env:
        AWS_ACCESS_KEY_ID: ${{ secrets.AWS_ACCESS_KEY }}
        AWS_SECRET_ACCESS_KEY: ${{ secrets.AWS_SECRET_KEY }}
        AWS_REGION: "${{ env.AWS_REGION }}"
      run: |
        echo "Running certification tests for ${{ matrix.component }} ... "
        export GOLANG_PROTOBUF_REGISTRATION_CONFLICT=ignore
        set +e
        gotestsum --jsonfile ${{ env.TEST_OUTPUT_FILE_PREFIX }}_certification.json \
          --junitfile ${{ env.TEST_OUTPUT_FILE_PREFIX }}_certification.xml --format standard-quiet -- \
          -coverprofile=cover.out -covermode=set -tags=certtests -coverpkg=${{ env.SOURCE_PATH }}
        status=$?
        echo "Completed certification tests for ${{ matrix.component }} ... "
        if test $status -ne 0; then
          echo "Setting CERTIFICATION_FAILURE"
          export CERTIFICATION_FAILURE=true
        fi
        set -e

        COVERAGE_REPORT=$(gocov convert cover.out | gocov report)
        COVERAGE_LINE=$(echo $COVERAGE_REPORT  | grep -oP '(?<=Total Coverage:).*') # example: "80.00% (40/50)"
        COVERAGE_PERCENTAGE=$(echo $COVERAGE_LINE | grep -oP '([0-9\.]*)' | head -n 1) # example "80.00"
        echo "COVERAGE_LINE=$COVERAGE_LINE" >> $GITHUB_ENV
        echo "COMPONENT_PERCENTAGE=$COVERAGE_PERCENTAGE" >> $GITHUB_ENV

        # Fail the step if we found no test to run
        if grep -q "\[no test files\]" ${{ env.TEST_OUTPUT_FILE_PREFIX }}_certification.json ; then
          echo "::error:: No certification test file was found for component ${{ matrix.component }}"
          exit -1
        fi

        for CERT_NAME in $(echo "${{ matrix.required-certs }}" | sed 's/,/ /g'); do
          CERT_FILE=$(printenv $CERT_NAME)

          echo "Cleaning up the certificate file $CERT_FILE..."
          rm $CERT_FILE || true
        done

        if [[ -v CERTIFICATION_FAILURE ]]; then
          echo "CERTIFICATION_FAILURE=true" >> $GITHUB_ENV
          exit 1
        else
          echo "CERTIFICATION_FAILURE=false" >> $GITHUB_ENV
        fi

    - name: Prepare test result info
      if: always()
      run: |
        mkdir -p tmp/result_files
        echo "Writing to tmp/result_files/${{ matrix.component }}.txt"
        if [[ "${{ env.CERTIFICATION_FAILURE }}" == "true" ]]; then
          echo "0" >> "tmp/result_files/${{ matrix.component }}.txt"
        else
          echo "1" >> "tmp/result_files/${{ matrix.component }}.txt"
        fi

    - name: Upload result files
      uses: actions/upload-artifact@v3
      if: always()
      with:
        name: result_files
        path: tmp/result_files
        retention-days: 1

    - name: Prepare Cert Coverage Info
      if: github.event_name == 'schedule'
      run: |
       mkdir -p tmp/cov_files
       echo "${{ env.COVERAGE_LINE }}" >> tmp/cov_files/${{ env.SOURCE_PATH_LINEAR }}.txt

    - name: Upload Cert Coverage Artifact
      uses: actions/upload-artifact@v3
      if: github.event_name == 'schedule'
      with:
        name: certtest_cov
        path: tmp/cov_files
        retention-days: 1

    - name: Component Coverage Discord Notification
      if: github.event_name == 'schedule'
      env:
        DISCORD_WEBHOOK: ${{ secrets.DISCORD_MONITORING_WEBHOOK_URL }}
      uses: Ilshidur/action-discord@0c4b27844ba47cb1c7bee539c8eead5284ce9fa9
      continue-on-error: true
      with:
        args: 'Cert Test Coverage for {{ SOURCE_PATH }} is {{ COVERAGE_LINE }}'

    # Upload logs for test analytics to consume
    - name: Upload test results
      if: always()
      uses: actions/upload-artifact@master
      with:
        name: ${{ matrix.component }}_certification_test
        path: ${{ env.TEST_OUTPUT_FILE_PREFIX }}_certification.*

    - name: Run destroy script
      if: always() && matrix.destroy-script != ''
      run: .github/scripts/components-scripts/${{ matrix.destroy-script }}

  post_job:
    name: Post-completion
    runs-on: ubuntu-22.04
    if: always()
    needs: 
      - certification
      - generate-matrix
    steps:
      - name: Parse repository_dispatch payload
        if: github.event_name == 'repository_dispatch'
        working-directory: ${{ github.workspace }}
        run: |
          if [ ${{ github.event.client_payload.command }} = "ok-to-test" ]; then
            echo "CHECKOUT_REF=${{ github.event.client_payload.pull_head_ref }}" >> $GITHUB_ENV
            echo "PR_NUMBER=${{ github.event.client_payload.issue.number }}" >> $GITHUB_ENV
          fi

      - name: Download test result artifact
        if: always() && env.PR_NUMBER != ''
        uses: actions/download-artifact@v3
        continue-on-error: true
        id: testresults
        with:
          name: result_files
          path: tmp/result_files

      - name: Build message
        if: always() && env.PR_NUMBER != ''
        # Abusing of the github-script action to be able to write this in JS
        uses: actions/github-script@v6
        with:
          script: |
            const allComponents = JSON.parse('${{ needs.generate-matrix.outputs.test-matrix }}')
            const basePath = '${{ steps.testresults.outputs.download-path }}'
            const testType = 'certification'

            const fs = require('fs')
            const path = require('path')

            let message = `# Components ${testType} test

            🔗 **[Link to Action run](${{ github.server_url }}/${{ github.repository }}/actions/runs/${{ github.run_id }})**

            Commit ref: ${{ env.CHECKOUT_REF }}`

            let allSuccess = true
            let allFound = true
            let notSuccess = []
            let notFound = []
            for (let i = 0; i < allComponents.length; i++) {
                let component = allComponents[i]
                if (!component) {
                    continue
                }
                if (typeof component == 'object') {
                    component = component.component
                }
                let found = false
                let success = false
                try {
                    let read = fs.readFileSync(path.join(basePath, component + '.txt'), 'utf8')
                    read = read.split('\n')[0]
                    switch (read) {
                        case '1':
                            found = true
                            success = true
                            break
                        case '0':
                            found = true
                            success = false
                    }
                } catch (e) {
                    // ignore errors, leave found = false
                }

                if (!found) {
                    allFound = false
                    notFound.push(component)
                }
                if (!success) {
                    allSuccess = false
                    notSuccess.push(component)
                }
            }

            if (allSuccess) {
                if (allFound) {
                    message += '\n\n' + `# ✅ All ${testType} tests passed

            All tests have reported a successful status` + '\n\n'
                } else {
                    message += '\n\n' + `# ⚠️ Some ${testType} tests did not report status

            Although there were no failures reported, some tests did not report a status:` + '\n\n'
                    for (let i = 0; i < notFound.length; i++) {
                        message += '- ' + notFound[i] + '\n'
                    }
                    message += '\n'
                }
            } else {
                message += '\n\n' + `# ❌ Some ${testType} tests failed

            These tests failed:` + '\n\n'
                for (let i = 0; i < notSuccess.length; i++) {
                    message += '- ' + notSuccess[i] + '\n'
                }
                message += '\n'

                if (!allFound) {
                    message += 'Additionally, some tests did not report a status:\n\n'
                    for (let i = 0; i < notFound.length; i++) {
                        message += '- ' + notFound[i] + '\n'
                    }
                    message += '\n'
                }
            }

            fs.writeFileSync('message.txt', message)

      - name: Replace PR comment
        if: always() && env.PR_NUMBER != ''
        uses: artursouza/sticky-pull-request-comment@da9e86aa2a80e4ae3b854d251add33bd6baabcba
        with:
          header: ${{ github.run_id }}
          number: ${{ env.PR_NUMBER }}
          GITHUB_TOKEN: ${{ secrets.DAPR_BOT_TOKEN }}
          path: message.txt

      - name: Download Cert Coverage Artifact
        uses: actions/download-artifact@v3
        continue-on-error: true
        if: success() && github.event_name == 'schedule'
        id: download
        with:
          name: certtest_cov
          path: tmp/cov_files

      - name: Calculate total coverage
        if: success() && github.event_name == 'schedule'
        run: |
          threshold=60.0
          echo "threshold=$threshold" >> $GITHUB_ENV
          aboveThreshold=0
          totalFiles=0
          ls "${{steps.download.outputs.download-path}}" | while read f; do
          while read LINE;
              do
              ratio=$(echo $LINE | cut -d "(" -f2 | cut -d ")" -f1)
              prcnt=$(echo $LINE | cut -d "(" -f1 | cut -d ")" -f1)
              tempPrcnt=$(echo $prcnt | cut -d'%' -f1)
              if [ $tempPrcnt \> $threshold ]; then aboveThreshold=$(($aboveThreshold+1)); fi
              totalFiles=$(($totalFiles+1))
              tempNumerator=$(echo $ratio | cut -d'/' -f1)
              tempDenominator=$(echo $ratio | cut -d'/' -f2)
              export numerator=$(($numerator+$tempNumerator))
              export denominator=$(($denominator+$tempDenominator))
              totalPer=$(awk "BEGIN { print (($numerator / $denominator) * 100) }")
              echo "totalPer=$totalPer" >> $GITHUB_ENV
              echo "aboveThreshold=$aboveThreshold" >> $GITHUB_ENV
              echo "totalFiles=$totalFiles" >> $GITHUB_ENV
            done < "${{steps.download.outputs.download-path}}/$f"
          done
        continue-on-error: true

      - name: Final Coverage Discord Notification
        if: success() && github.event_name == 'schedule'
        env:
          DISCORD_WEBHOOK: ${{ secrets.DISCORD_MONITORING_WEBHOOK_URL }}
        uses: Ilshidur/action-discord@0c4b27844ba47cb1c7bee539c8eead5284ce9fa9
        continue-on-error: true
        with:
          args: 'Total Coverage for Certification Tests is {{ totalPer }}%. {{ aboveThreshold }} out of {{ totalFiles }} components have certification tests with code coverage > {{ threshold }}%'<|MERGE_RESOLUTION|>--- conflicted
+++ resolved
@@ -66,60 +66,6 @@
           # Include cloud tests
           node .github/scripts/test-info.mjs certification true
         fi
-<<<<<<< HEAD
-        # Reuse the same cloud infrastructure as conformance.yml
-        #
-        # Unfortunately, Azure secrets can't have underscores in
-        # names, while environment variables with hyphens ('-') are
-        # troublesome.
-        #
-        # We work around here by leveraging the fact that
-        # environment variable names are case sensitive, so
-        # CamelCase would still work.
-        #
-        # That is slightly better than something like
-        # AZURECOSMOSDBMASTERKEY, which is extremely hard to read
-        # and errorprone.
-        #
-        # Only list the secrets you need for the component.
-        CRON_COMPONENTS=$(yq -I0 --tojson eval - << EOF
-        - component: secretstores.azure.keyvault
-          required-secrets: AzureKeyVaultName,AzureKeyVaultSecretStoreTenantId,AzureKeyVaultSecretStoreClientId,AzureKeyVaultSecretStoreServicePrincipalClientId,AzureKeyVaultSecretStoreServicePrincipalClientSecret,AzureContainerRegistryName,AzureResourceGroupName
-          required-certs: AzureKeyVaultSecretStoreCert
-        - component: state.sqlserver
-          required-secrets: AzureSqlServerConnectionString
-        - component: bindings.azure.servicebusqueues
-          required-secrets: AzureServiceBusConnectionString
-        - component: bindings.azure.cosmosdb
-          required-secrets: AzureCosmosDBUrl,AzureCosmosDB,AzureCosmosDBCollection,AzureCosmosDBMasterKey,AzureCertificationTenantId,AzureCertificationServicePrincipalClientId,AzureCertificationServicePrincipalClientSecret
-        - component: bindings.azure.eventhubs
-          required-secrets: AzureEventHubsBindingsConnectionString,AzureBlobStorageAccount,AzureBlobStorageAccessKey,AzureEventHubsBindingsHub,AzureEventHubsBindingsNamespace,AzureEventHubsBindingsConsumerGroup,AzureCertificationServicePrincipalClientId,AzureCertificationTenantId,AzureCertificationServicePrincipalClientSecret,AzureResourceGroupName,AzureCertificationSubscriptionId,AzureEventHubsBindingsContainer,AzureIotHubEventHubConnectionString,AzureIotHubName,AzureIotHubBindingsConsumerGroup
-        - component: pubsub.azure.eventhubs
-          required-secrets: AzureEventHubsPubsubTopicActiveConnectionString,AzureEventHubsPubsubNamespace,AzureEventHubsPubsubNamespaceConnectionString,AzureBlobStorageAccount,AzureBlobStorageAccessKey,AzureEventHubsPubsubContainer,AzureIotHubName,AzureIotHubEventHubConnectionString,AzureCertificationTenantId,AzureCertificationServicePrincipalClientId,AzureCertificationServicePrincipalClientSecret,AzureResourceGroupName,AzureCertificationSubscriptionId
-        - component: pubsub.azure.servicebus.topics
-          required-secrets: AzureServiceBusConnectionString,AzureServiceBusNamespace, AzureCertificationTenantId,AzureCertificationServicePrincipalClientId,AzureCertificationServicePrincipalClientSecret
-        - component: bindings.azure.blobstorage
-          required-secrets: AzureBlobStorageAccount,AzureBlobStorageAccessKey,AzureBlobStorageContainer,AzureCertificationTenantId,AzureCertificationServicePrincipalClientId,AzureCertificationServicePrincipalClientSecret
-        - component: bindings.azure.storagequeues
-          required-secrets: AzureBlobStorageAccount, AzureBlobStorageAccessKey
-        - component: state.azure.tablestorage
-          required-secrets: AzureBlobStorageAccount, AzureBlobStorageAccessKey, AzureCertificationTenantId, AzureCertificationServicePrincipalClientId, AzureCertificationServicePrincipalClientSecret
-        - component: state.azure.blobstorage
-          required-secrets: AzureBlobStorageContainer,AzureBlobStorageAccount, AzureBlobStorageAccessKey, AzureCertificationTenantId, AzureCertificationServicePrincipalClientId, AzureCertificationServicePrincipalClientSecret
-        - component: state.azure.cosmosdb
-          required-secrets: AzureCosmosDBMasterKey, AzureCosmosDBUrl, AzureCosmosDB, AzureCosmosDBCollection, AzureCertificationTenantId, AzureCertificationServicePrincipalClientId, AzureCertificationServicePrincipalClientSecret
-        - component: pubsub.aws.snssqs
-          terraform-dir: pubsub/aws/snssqs
-        - component: state.aws.dynamodb
-          terraform-dir: state/aws/dynamodb
-        - component: bindings.aws.s3
-          terraform-dir: bindings/aws/s3
-        
-        EOF
-        )
-        echo "cloud-components=$CRON_COMPONENTS" >> $GITHUB_OUTPUT
-=======
->>>>>>> 830d85ad
 
     - name: Create PR comment
       if: env.PR_NUMBER != ''
@@ -257,17 +203,6 @@
         aws-access-key-id: "${{ secrets.AWS_ACCESS_KEY }}"
         aws-secret-access-key: "${{ secrets.AWS_SECRET_KEY }}"
         aws-region: "${{ env.AWS_REGION }}"
-
-    - name: Create aws.s3 specific variables
-      if: contains(matrix.component, 's3')
-      working-directory: "./.github/infrastructure/terraform/certification/${{ matrix.terraform-dir }}"
-      run: |
-        AWS_S3_BUCKET="dapr-cert-test-${{env.UNIQUE_ID}}"
-        echo "AWS_S3_BUCKET=$AWS_S3_BUCKET" >> $GITHUB_ENV
-
-        AWS_REGION="us-east-1"
-        echo "AWS_REGION=$AWS_REGION" >> $GITHUB_ENV
-    
 
     - name: Set up Go
       uses: actions/setup-go@v3
