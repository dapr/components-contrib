--- conflicted
+++ resolved
@@ -76,20 +76,6 @@
 
 // Metadata is the rabbitmq config.
 type rabbitMQMetadata struct {
-<<<<<<< HEAD
-	Host             string `json:"host"`
-	QueueName        string `json:"queueName"`
-	Exclusive        bool   `json:"exclusive,string"`
-	Durable          bool   `json:"durable,string"`
-	DeleteWhenUnused bool   `json:"deleteWhenUnused,string"`
-	PrefetchCount    int    `json:"prefetchCount"`
-	MaxPriority      *uint8 `json:"maxPriority"` // Priority Queue deactivated if nil
-	defaultQueueTTL  *time.Duration
-	CaCert           string
-	ClientCert       string
-	ClientKey        string
-	ExternalSasl     bool
-=======
 	Host             string         `mapstructure:"host"`
 	QueueName        string         `mapstructure:"queueName"`
 	Exclusive        bool           `mapstructure:"exclusive"`
@@ -99,7 +85,10 @@
 	MaxPriority      *uint8         `mapstructure:"maxPriority"` // Priority Queue deactivated if nil
 	ReconnectWait    time.Duration  `mapstructure:"reconnectWaitInSeconds"`
 	DefaultQueueTTL  *time.Duration `mapstructure:"ttlInSeconds"`
->>>>>>> 041ac738
+	CaCert           string
+	ClientCert       string
+	ClientKey        string
+	ExternalSasl     bool
 }
 
 // NewRabbitMQ returns a new rabbitmq instance.
@@ -128,10 +117,7 @@
 		conn, err = amqp.Dial(r.metadata.Host)
 	}
 
-<<<<<<< HEAD
-=======
 	err = r.connect()
->>>>>>> 041ac738
 	if err != nil {
 		return err
 	}
@@ -288,7 +274,6 @@
 		m.MaxPriority = &maxPriority
 	}
 
-<<<<<<< HEAD
 	if val, ok := metadata.Properties[caCert]; ok && val != "" {
 		if !isValidPEM(val) {
 			return errors.New("invalid ca certificate")
@@ -312,10 +297,7 @@
 		m.ExternalSasl = utils.IsTruthy(val)
 	}
 
-	ttl, ok, err := contribMetadata.TryGetTTL(metadata.Properties)
-=======
 	ttl, ok, err := metadata.TryGetTTL(meta.Properties)
->>>>>>> 041ac738
 	if err != nil {
 		return fmt.Errorf("failed to parse TTL: %w", err)
 	}
@@ -405,7 +387,6 @@
 	return nil
 }
 
-<<<<<<< HEAD
 func (r *RabbitMQ) newTLSConfig() *tls.Config {
 	tlsConfig := new(tls.Config)
 
@@ -432,7 +413,8 @@
 	block, _ := pem.Decode([]byte(val))
 
 	return block != nil
-=======
+}
+
 // handleMessage handles incoming messages from RabbitMQ
 func (r *RabbitMQ) handleMessage(ctx context.Context, handler bindings.Handler, msgCh <-chan amqp.Delivery, ch *amqp.Channel) {
 	for {
@@ -454,7 +436,6 @@
 			}
 		}
 	}
->>>>>>> 041ac738
 }
 
 func (r *RabbitMQ) Close() error {
