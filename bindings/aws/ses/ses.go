--- conflicted
+++ resolved
@@ -15,11 +15,6 @@
 
 import (
 	"context"
-<<<<<<< HEAD
-	"errors"
-=======
-	"encoding/json"
->>>>>>> a069e682
 	"fmt"
 	"reflect"
 	"strconv"
