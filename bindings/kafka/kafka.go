// ------------------------------------------------------------
// Copyright (c) Microsoft Corporation.
// Licensed under the MIT License.
// ------------------------------------------------------------

package kafka

import (
	"context"
	"crypto/tls"
	"errors"
	"os"
	"os/signal"
	"strings"
	"sync"
	"syscall"

	"github.com/Shopify/sarama"
	log "github.com/Sirupsen/logrus"
	"github.com/dapr/components-contrib/bindings"
)

// Kafka allows reading/writing to a Kafka consumer group
type Kafka struct {
	producer      sarama.SyncProducer
	topics        []string
	consumerGroup string
	brokers       []string
	publishTopic  string
	authRequired  string
	saslUsername  string
	saslPassword  string
}

type kafkaMetadata struct {
	Brokers       []string `json:"brokers"`
	Topics        []string `json:"topics"`
	PublishTopic  string   `json:"publishTopic"`
	ConsumerGroup string   `json:"consumerGroup"`
	AuthRequired  string   `json:"authRequired"`
	SaslUsername  string   `json:"saslUsername"`
	SaslPassword  string   `json:"saslPassword"`
}

type consumer struct {
	ready    chan bool
	callback func(*bindings.ReadResponse) error
}

func (consumer *consumer) ConsumeClaim(session sarama.ConsumerGroupSession, claim sarama.ConsumerGroupClaim) error {
	for message := range claim.Messages() {
		if consumer.callback != nil {
			err := consumer.callback(&bindings.ReadResponse{
				Data: message.Value,
			})
			if err == nil {
				session.MarkMessage(message, "")
			}
		}
	}
	return nil
}

func (consumer *consumer) Setup(sarama.ConsumerGroupSession) error {
	close(consumer.ready)
	return nil
}

// NewKafka returns a new kafka binding instance
func NewKafka() *Kafka {
	return &Kafka{}
}

// Init does metadata parsing and connection establishment
func (k *Kafka) Init(metadata bindings.Metadata) error {
	meta, err := k.getKafkaMetadata(metadata)
	if err != nil {
		return err
	}

	p, err := k.getSyncProducer(meta)
	if err != nil {
		return err
	}

	k.brokers = meta.Brokers
	k.producer = p
	k.topics = meta.Topics
	k.publishTopic = meta.PublishTopic
	k.consumerGroup = meta.ConsumerGroup
	k.authRequired = meta.AuthRequired

	//ignore SASL properties if authRequired is false
	if meta.AuthRequired == "true" {
		k.saslUsername = meta.SaslUsername
		k.saslPassword = meta.SaslPassword
	}
	return nil
}

func (k *Kafka) Write(req *bindings.WriteRequest) error {
	_, _, err := k.producer.SendMessage(&sarama.ProducerMessage{
		Topic: k.publishTopic,
		Value: sarama.ByteEncoder(req.Data),
	})
	if err != nil {
		return err
	}

	return nil
}

// GetKafkaMetadata returns new Kafka metadata
func (k *Kafka) getKafkaMetadata(metadata bindings.Metadata) (*kafkaMetadata, error) {
	meta := kafkaMetadata{}
	meta.ConsumerGroup = metadata.Properties["consumerGroup"]
	meta.PublishTopic = metadata.Properties["publishTopic"]

	if val, ok := metadata.Properties["brokers"]; ok && val != "" {
		meta.Brokers = strings.Split(val, ",")
	}
	if val, ok := metadata.Properties["topics"]; ok && val != "" {
		meta.Topics = strings.Split(val, ",")
	}
	if val, ok := metadata.Properties["authRequired"]; ok && (val == "true" || val == "false") {
		meta.AuthRequired = val
	} else {
		return nil, errors.New("kafka error: invalid value for 'authRequired' attribute. use true or false")
	}

	//ignore SASL properties if authRequired is false
	if meta.AuthRequired == "true" {

		if val, ok := metadata.Properties["saslUsername"]; ok && val != "" {
			meta.SaslUsername = val
		} else {
			return nil, errors.New("kafka error: missing SASL Username")
		}

		if val, ok := metadata.Properties["saslPassword"]; ok && val != "" {
			meta.SaslPassword = val
		} else {
			return nil, errors.New("kafka error: missing SASL Password")
		}
	}
	return &meta, nil
}

func (k *Kafka) getSyncProducer(meta *kafkaMetadata) (sarama.SyncProducer, error) {
	config := sarama.NewConfig()
	config.Producer.RequiredAcks = sarama.WaitForAll
	config.Producer.Retry.Max = 5
	config.Producer.Return.Successes = true
	config.Version = sarama.V1_0_0_0

	//ignore SASL properties if authRequired is false
	if meta.AuthRequired == "true" {
		updateAuthInfo(config, meta.SaslUsername, meta.SaslPassword)
	}

	producer, err := sarama.NewSyncProducer(meta.Brokers, config)
	if err != nil {
		return nil, err
	}
	return producer, nil
}

func (k *Kafka) Read(handler func(*bindings.ReadResponse) error) error {
	config := sarama.NewConfig()
	config.Version = sarama.V1_0_0_0
<<<<<<< HEAD
	//ignore SASL properties if authRequired is false
	if k.authRequired == "true" {
		updateAuthInfo(config, k.saslUsername, k.saslPassword)
	}
	consumer := consumer{
=======

	c := consumer{
>>>>>>> b0c67018
		callback: handler,
		ready:    make(chan bool),
	}

	client, err := sarama.NewConsumerGroup(k.brokers, k.consumerGroup, config)
	if err != nil {
		return err
	}

	ctx, cancel := context.WithCancel(context.Background())

	wg := &sync.WaitGroup{}
	wg.Add(1)
	go func() {
		defer wg.Done()
		for {
			if err = client.Consume(ctx, k.topics, &c); err != nil {
				log.Errorf("error from c: %s", err)
			}
			// check if context was cancelled, signaling that the c should stop
			if ctx.Err() != nil {
				return
			}
			c.ready = make(chan bool)
		}
	}()

	<-c.ready

	sigterm := make(chan os.Signal, 1)
	signal.Notify(sigterm, syscall.SIGINT, syscall.SIGTERM)
	<-sigterm
	cancel()
	wg.Wait()
	if err = client.Close(); err != nil {
		return err
	}
	return nil
}

func (consumer *consumer) Cleanup(sarama.ConsumerGroupSession) error {
	return nil
}

func updateAuthInfo(config *sarama.Config, saslUsername, saslPassword string) {
	config.Net.SASL.Enable = true
	config.Net.SASL.User = saslUsername
	config.Net.SASL.Password = saslPassword
	config.Net.SASL.Mechanism = sarama.SASLTypePlaintext

	config.Net.TLS.Enable = true
	config.Net.TLS.Config = &tls.Config{
		InsecureSkipVerify: true,
		ClientAuth:         0,
	}
}<|MERGE_RESOLUTION|>--- conflicted
+++ resolved
@@ -168,16 +168,11 @@
 func (k *Kafka) Read(handler func(*bindings.ReadResponse) error) error {
 	config := sarama.NewConfig()
 	config.Version = sarama.V1_0_0_0
-<<<<<<< HEAD
 	//ignore SASL properties if authRequired is false
 	if k.authRequired == "true" {
 		updateAuthInfo(config, k.saslUsername, k.saslPassword)
 	}
 	consumer := consumer{
-=======
-
-	c := consumer{
->>>>>>> b0c67018
 		callback: handler,
 		ready:    make(chan bool),
 	}
