import { argv, env, exit } from 'node:process'
import { writeFileSync } from 'node:fs'

/**
 * List of all components
 * @type {Record<string,ComponentTestProperties>}
 */
const components = {
    'bindings.azure.blobstorage': {
        conformance: true,
        certification: true,
        requiredSecrets: [
            'AzureBlobStorageAccount',
            'AzureBlobStorageAccessKey',
            'AzureBlobStorageContainer',
            'AzureCertificationTenantId',
            'AzureCertificationServicePrincipalClientId',
            'AzureCertificationServicePrincipalClientSecret',
        ],
    },
    'bindings.azure.cosmosdb': {
        conformance: true,
        certification: true,
        requiredSecrets: [
            'AzureCosmosDB',
            'AzureCosmosDBMasterKey',
            'AzureCosmosDBUrl',
            'AzureCosmosDB',
            'AzureCosmosDBCollection',
            'AzureCertificationTenantId',
            'AzureCertificationServicePrincipalClientId',
            'AzureCertificationServicePrincipalClientSecret',
        ],
    },
    'bindings.azure.eventgrid': {
        conformance: true,
        requiredSecrets: [
            'AzureEventGridNgrokToken',
            'AzureEventGridAccessKey',
            'AzureEventGridTopicEndpoint',
            'AzureEventGridScope',
            'AzureEventGridClientSecret',
            'AzureEventGridClientId',
            'AzureEventGridTenantId',
            'AzureEventGridSubscriptionId',
        ],
        conformanceSetup: 'conformance-bindings.azure.eventgrid-setup.sh',
        conformanceDestroy: 'conformance-bindings.azure.eventgrid-destroy.sh',
    },
    'bindings.azure.eventhubs': {
        conformance: true,
        certification: true,
        requiredSecrets: [
            'AzureEventHubsBindingsConnectionString',
            'AzureBlobStorageAccount',
            'AzureBlobStorageAccessKey',
            'AzureEventHubsBindingsHub',
            'AzureEventHubsBindingsNamespace',
            'AzureEventHubsBindingsConsumerGroup',
            'AzureCertificationServicePrincipalClientId',
            'AzureCertificationTenantId',
            'AzureCertificationServicePrincipalClientSecret',
            'AzureResourceGroupName',
            'AzureCertificationSubscriptionId',
            'AzureEventHubsBindingsContainer',
            'AzureIotHubEventHubConnectionString',
            'AzureIotHubName',
            'AzureIotHubBindingsConsumerGroup',
        ],
    },
    'bindings.azure.servicebusqueues': {
        conformance: true,
        certification: true,
        requiredSecrets: ['AzureServiceBusConnectionString'],
    },
    'bindings.azure.storagequeues': {
        conformance: true,
        certification: true,
        requiredSecrets: [
            'AzureBlobStorageAccessKey',
            'AzureBlobStorageAccount',
            'AzureBlobStorageQueue',
        ],
    },
    'bindings.cron': {
        conformance: true,
        certification: true,
    },
    'bindings.dubbo': {
        certification: true,
    },
    'bindings.http': {
        conformance: true,
    },
    'bindings.influx': {
        conformance: true,
        conformanceSetup: 'conformance-bindings.influx-setup.sh',
    },
    'bindings.kafka': {
        certification: true,
    },
    'bindings.kafka-confluent': {
        conformance: true,
        conformanceSetup: 'docker-compose.sh confluent',
    },
    'bindings.kafka-wurstmeister': {
        conformance: true,
        conformanceSetup: 'docker-compose.sh kafka',
    },
    'bindings.kubemq': {
        conformance: true,
        conformanceSetup: 'docker-compose.sh kubemq',
    },
    'bindings.localstorage': {
        certification: true,
    },
    'bindings.mqtt3-emqx': {
        conformance: true,
        conformanceSetup: 'docker-compose.sh emqx',
    },
    'bindings.mqtt3-mosquitto': {
        conformance: true,
        conformanceSetup: 'docker-compose.sh mosquitto',
    },
    'bindings.mqtt3-vernemq': {
        conformance: true,
        conformanceSetup: 'docker-compose.sh vernemq',
    },
    'bindings.postgres': {
        conformance: true,
        certification: true,
        conformanceSetup: 'docker-compose.sh postgresql',
    },
    'bindings.rabbitmq': {
        conformance: true,
        certification: true,
        conformanceSetup: 'docker-compose.sh rabbitmq',
    },
    'bindings.redis': {
        certification: true,
    },
    'bindings.redis.v6': {
        conformance: true,
        conformanceSetup: 'docker-compose.sh redisjson redis',
    },
    'bindings.redis.v7': {
        conformance: true,
        conformanceSetup: 'docker-compose.sh redis7 redis',
    },
    'configuration.redis.v6': {
        conformance: true,
        conformanceSetup: 'docker-compose.sh redisjson redis',
    },
    'configuration.redis.v7': {
        conformance: true,
        conformanceSetup: 'docker-compose.sh redis7 redis',
    },
<<<<<<< HEAD
    'crypto.azure.keyvault': {
        conformance: true,
        requiredSecrets: [
            'AzureKeyVaultName',
            'AzureKeyVaultTenantId',
            'AzureKeyVaultServicePrincipalClientId',
            'AzureKeyVaultServicePrincipalClientSecret',
        ],
    },
    'crypto.localstorage': {
        conformance: true,
    },
    'crypto.jwks': {
        conformance: true,
=======
    'configuration.redis': {
        certification: true,
    },
    'middleware.http.ratelimit': {
        certification: true,
>>>>>>> 997e6f49
    },
    'pubsub.aws.snssqs': {
        certification: true,
        requireAWSCredentials: true,
        requireTerraform: true,
        certificationSetup: 'certification-pubsub.aws.snssqs-setup.sh',
        certificationDestroy: 'certification-pubsub.aws.snssqs-destroy.sh',
    },
    'pubsub.aws.snssqs.docker': {
        conformance: true,
        conformanceSetup: 'docker-compose.sh snssqs',
    },
    'pubsub.aws.snssqs.terraform': {
        conformance: true,
        requireAWSCredentials: true,
        requireTerraform: true,
        conformanceSetup: 'conformance-pubsub.aws.snssqs.terraform-setup.sh',
        conformanceDestroy:
            'conformance-pubsub.aws.snssqs.terraform-destroy.sh',
    },
    'pubsub.azure.eventhubs': {
        conformance: true,
        certification: true,
        requiredSecrets: [
            'AzureEventHubsPubsubTopicActiveConnectionString',
            'AzureEventHubsPubsubNamespace',
            'AzureEventHubsPubsubConsumerGroup',
            'AzureEventHubsPubsubNamespaceConnectionString',
            'AzureBlobStorageAccount',
            'AzureBlobStorageAccessKey',
            'AzureEventHubsPubsubContainer',
            'AzureIotHubName',
            'AzureIotHubEventHubConnectionString',
            'AzureCertificationTenantId',
            'AzureCertificationServicePrincipalClientId',
            'AzureCertificationServicePrincipalClientSecret',
            'AzureResourceGroupName',
            'AzureCertificationSubscriptionId',
        ],
    },
    'pubsub.azure.servicebus.queues': {
        conformance: true,
        requiredSecrets: ['AzureServiceBusConnectionString'],
    },
    'pubsub.azure.servicebus.topics': {
        conformance: true,
        certification: true,
        requiredSecrets: [
            'AzureServiceBusConnectionString',
            'AzureServiceBusNamespace',
            'AzureCertificationTenantId',
            'AzureCertificationServicePrincipalClientId',
            'AzureCertificationServicePrincipalClientSecret',
        ],
    },
    'pubsub.in-memory': {
        conformance: true,
    },
    'pubsub.jetstream': {
        conformance: true,
        conformanceSetup: 'docker-compose.sh jetstream',
    },
    'pubsub.kafka': {
        certification: true,
    },
    'pubsub.kafka-confluent': {
        conformance: true,
        conformanceSetup: 'docker-compose.sh confluent',
    },
    'pubsub.kafka-wurstmeister': {
        conformance: true,
        conformanceSetup: 'docker-compose.sh kafka',
    },
    'pubsub.kubemq': {
        conformance: true,
        conformanceSetup: 'docker-compose.sh kubemq',
    },
    'pubsub.mqtt3': {
        certification: true,
    },
    'pubsub.mqtt3-emqx': {
        conformance: true,
        conformanceSetup: 'docker-compose.sh emqx',
    },
    'pubsub.mqtt3-vernemq': {
        conformance: true,
        conformanceSetup: 'docker-compose.sh vernemq',
    },
    'pubsub.natsstreaming': {
        conformance: true,
        conformanceSetup: 'docker-compose.sh natsstreaming',
    },
    'pubsub.pulsar': {
        conformance: true,
        certification: true,
        conformanceSetup: 'docker-compose.sh pulsar',
    },
    'pubsub.rabbitmq': {
        conformance: true,
        certification: true,
        conformanceSetup: 'docker-compose.sh rabbitmq',
    },
    'pubsub.redis.v6': {
        conformance: true,
        conformanceSetup: 'docker-compose.sh redisjson redis',
    },
    // This test is currently disabled due to issues with Redis v7
    /*'pubsub.redis.v7': {
        conformance: true,
        conformanceSetup: 'docker-compose.sh redis7 redis',
    },*/
    'pubsub.solace': {
        conformance: true,
        conformanceSetup: 'docker-compose.sh solace',
    },
    'secretstores.azure.keyvault': {
        certification: true,
        requiredSecrets: [
            'AzureKeyVaultName',
            'AzureKeyVaultTenantId',
            'AzureKeyVaultClientId',
            'AzureKeyVaultServicePrincipalClientId',
            'AzureKeyVaultServicePrincipalClientSecret',
            'AzureContainerRegistryName',
            'AzureResourceGroupName',
        ],
        requiredCerts: ['AzureKeyVaultCert'],
    },
    'secretstores.azure.keyvault.certificate': {
        conformance: true,
        requiredSecrets: [
            'AzureKeyVaultName',
            'AzureKeyVaultTenantId',
            'AzureKeyVaultClientId',
        ],
        requiredCerts: ['AzureKeyVaultCert'],
    },
    'secretstores.azure.keyvault.serviceprincipal': {
        conformance: true,
        requiredSecrets: [
            'AzureKeyVaultName',
            'AzureKeyVaultTenantId',
            'AzureKeyVaultServicePrincipalClientId',
            'AzureKeyVaultServicePrincipalClientSecret',
        ],
    },
    'secretstores.hashicorp.vault': {
        conformance: true,
        certification: true,
        conformanceSetup: 'docker-compose.sh hashicorp-vault vault',
    },
    'secretstores.kubernetes': {
        conformance: true,
        requireKind: true,
        conformanceSetup: 'conformance-secretstores.kubernetes-setup.sh',
    },
    'secretstores.local.env': {
        conformance: true,
        certification: true,
    },
    'secretstores.local.file': {
        conformance: true,
        certification: true,
    },
    'state.aws.dynamodb': {
        certification: true,
        requireAWSCredentials: true,
        requireTerraform: true,
        certificationSetup: 'certification-state.aws.dynamodb-setup.sh',
        certificationDestroy: 'certification-state.aws.dynamodb-destroy.sh',
    },
    'state.aws.dynamodb.terraform': {
        conformance: true,
        requireAWSCredentials: true,
        requireTerraform: true,
        conformanceSetup: 'conformance-state.aws.dynamodb-setup.sh',
        conformanceDestroy: 'conformance-state.aws.dynamodb-destroy.sh',
    },
    'state.azure.blobstorage': {
        conformance: true,
        certification: true,
        requiredSecrets: [
            'AzureBlobStorageAccount',
            'AzureBlobStorageAccessKey',
            'AzureCertificationTenantId',
            'AzureCertificationServicePrincipalClientId',
            'AzureCertificationServicePrincipalClientSecret',
            'AzureBlobStorageContainer',
        ],
    },
    'state.azure.cosmosdb': {
        conformance: true,
        certification: true,
        requiredSecrets: [
            'AzureCosmosDBMasterKey',
            'AzureCosmosDBUrl',
            'AzureCosmosDB',
            'AzureCosmosDBCollection',
            'AzureCertificationTenantId',
            'AzureCertificationServicePrincipalClientId',
            'AzureCertificationServicePrincipalClientSecret',
        ],
    },
    'state.azure.sql': {
        conformance: true,
        requiredSecrets: [
            'AzureResourceGroupName',
            'AzureSqlServerName',
            'AzureSqlServerConnectionString',
        ],
        conformanceSetup: 'conformance-state.azure.sql-setup.sh',
        conformanceDestroy: 'conformance-state.azure.sql-destroy.sh',
    },
    'state.azure.tablestorage': {
        certification: true,
        requiredSecrets: [
            'AzureBlobStorageAccount',
            'AzureBlobStorageAccessKey',
            'AzureCertificationTenantId',
            'AzureCertificationServicePrincipalClientId',
            'AzureCertificationServicePrincipalClientSecret',
        ],
    },
    'state.azure.tablestorage.cosmosdb': {
        conformance: true,
        requiredSecrets: [
            'AzureCosmosDBTableAPI',
            'AzureCosmosDBTableAPIMasterKey',
        ],
    },
    'state.azure.tablestorage.storage': {
        conformance: true,
        requiredSecrets: [
            'AzureBlobStorageAccessKey',
            'AzureBlobStorageAccount',
        ],
    },
    'state.cassandra': {
        conformance: true,
        certification: true,
        conformanceSetup: 'docker-compose.sh cassandra',
    },
    'state.cloudflare.workerskv': {
        conformance: true,
        requireCloudflareCredentials: true,
        nodeJsVersion: '18.x',
        conformanceSetup: 'conformance-state.cloudflare.workerskv-setup.sh',
        conformanceDestroy: 'conformance-state.cloudflare.workerskv-destroy.sh',
    },
    'state.cockroachdb': {
        conformance: true,
        certification: true,
        conformanceSetup: 'docker-compose.sh cockroachdb',
    },
    'state.in-memory': {
        conformance: true,
    },
    'state.memcached': {
        conformance: true,
        certification: true,
        conformanceSetup: 'docker-compose.sh memcached',
    },
    'state.mongodb': {
        conformance: true,
        certification: true,
        mongoDbVersion: '4.2',
    },
    'state.mysql': {
        certification: true,
    },
    'state.mysql.mariadb': {
        conformance: true,
        conformanceSetup: 'docker-compose.sh mariadb',
    },
    'state.mysql.mysql': {
        conformance: true,
        conformanceSetup: 'docker-compose.sh mysql',
    },
    'state.postgresql': {
        conformance: true,
        certification: true,
        conformanceSetup: 'docker-compose.sh postgresql',
    },
    'state.redis': {
        certification: true,
    },
    'state.redis.v6': {
        conformance: true,
        conformanceSetup: 'docker-compose.sh redisjson redis',
    },
    'state.redis.v7': {
        conformance: true,
        conformanceSetup: 'docker-compose.sh redis7 redis',
    },
    'state.rethinkdb': {
        conformance: true,
        conformanceSetup: 'docker-compose.sh rethinkdb',
    },
    'state.sqlite': {
        conformance: true,
        certification: true,
    },
    'state.sqlserver': {
        conformance: true,
        certification: true,
        conformanceSetup: 'docker-compose.sh sqlserver',
        requiredSecrets: ['AzureSqlServerConnectionString'],
    },
    'workflows.temporal': {
        conformance: true,
        conformanceSetup: 'docker-compose.sh temporal',
    },
}

/**
 * Type for the objects in the components dictionary
 * @typedef {Object} ComponentTestProperties
 * @property {boolean?} conformance If true, enables for conformance tests
 * @property {boolean?} certification If true, enables for certification tests
 * @property {string[]?} requiredSecrets Required secrets (if not empty, test becomes "cloud-only")
 * @property {string[]?} requiredCerts Required certs (if not empty, test becomes "cloud-only")
 * @property {boolean?} requireAWSCredentials If true, requires AWS credentials and makes the test "cloud-only"
 * @property {boolean?} requireCloudflareCredentials If true, requires Cloudflare credentials and makes the test "cloud-only"
 * @property {boolean?} requireTerraform If true, requires Terraform
 * @property {boolean?} requireKind If true, requires KinD
 * @property {string?} conformanceSetup Setup script for conformance tests
 * @property {string?} conformanceDestroy Destroy script for conformance tests
 * @property {string?} certificationSetup Setup script for certification tests
 * @property {string?} certificationDestroy Destroy script for certification tests
 * @property {string?} nodeJsVersion If set, installs the specified Node.js version
 * @property {string?} mongoDbVersion If set, installs the specified MongoDB version
 */

/**
 * Test matrix object
 * @typedef {Object} TestMatrixElement
 * @property {string} component Component name
 * @property {string?} required-secrets Required secrets
 * @property {string?} required-certs Required certs
 * @property {boolean?} require-aws-credentials Requires AWS credentials
 * @property {boolean?} require-cloudflare-credentials Requires Cloudflare credentials
 * @property {boolean?} require-terraform Requires Terraform
 * @property {boolean?} require-kind Requires KinD
 * @property {string?} setup-script Setup script
 * @property {string?} destroy-script Destroy script
 * @property {string?} nodejs-version Install the specified Node.js version if set
 * @property {string?} mongodb-version Install the specified MongoDB version if set
 */

/**
 * Returns the list of components for the matrix.
 * @param {'conformance'|'certification'} testKind Kind of test
 * @param {boolean} enableCloudTests If true, returns components that require secrets or credentials too (which can't be used as part of the regular CI in a PR)
 * @returns {TestMatrixElement[]} Test matrix object
 */
function GenerateMatrix(testKind, enableCloudTests) {
    /** @type {TestMatrixElement[]} */
    const res = []
    for (const name in components) {
        const comp = components[name]
        if (!comp[testKind]) {
            continue
        }

        // Skip cloud-only tests if enableCloudTests is false
        if (!enableCloudTests) {
            if (
                comp.requiredSecrets?.length ||
                comp.requiredCerts?.length ||
                comp.requireAWSCredentials ||
                comp.requireCloudflareCredentials
            ) {
                continue
            }
        }

        // Add the component to the array
        res.push({
            component: name,
            'required-secrets': comp.requiredSecrets?.length
                ? comp.requiredSecrets.join(',')
                : undefined,
            'required-certs': comp.requiredCerts?.length
                ? comp.requiredCerts.join(',')
                : undefined,
            'require-aws-credentials': comp.requireAWSCredentials
                ? 'true'
                : undefined,
            'require-cloudflare-credentials': comp.requireCloudflareCredentials
                ? 'true'
                : undefined,
            'require-terraform': comp.requireTerraform ? 'true' : undefined,
            'require-kind': comp.requireKind ? 'true' : undefined,
            'setup-script': comp[testKind + 'Setup'] || undefined,
            'destroy-script': comp[testKind + 'Destroy'] || undefined,
            'nodejs-version': comp.nodeJsVersion || undefined,
            'mongodb-version': comp.mongoDbVersion || undefined,
        })
    }

    return res
}

// Upon invocation, writes the matrix to the $GITHUB_OUTPUT file
if (!env.GITHUB_OUTPUT) {
    console.error('Missing environmental variable GITHUB_OUTPUT')
    exit(1)
}
if (argv.length < 3 || !['conformance', 'certification'].includes(argv[2])) {
    console.error("First parameter must be 'conformance' or 'certification'")
    exit(1)
}
if (argv.length < 4 || !['true', 'false'].includes(argv[3])) {
    console.error("First parameter must be 'true' or 'false'")
    exit(1)
}

const matrixObj = GenerateMatrix(argv[2], argv[3] == 'true')
console.log('Generated matrix:\n\n' + JSON.stringify(matrixObj, null, '  '))

writeFileSync(env.GITHUB_OUTPUT, 'test-matrix=' + JSON.stringify(matrixObj))<|MERGE_RESOLUTION|>--- conflicted
+++ resolved
@@ -155,7 +155,9 @@
         conformance: true,
         conformanceSetup: 'docker-compose.sh redis7 redis',
     },
-<<<<<<< HEAD
+    'configuration.redis': {
+        certification: true,
+    },
     'crypto.azure.keyvault': {
         conformance: true,
         requiredSecrets: [
@@ -170,13 +172,9 @@
     },
     'crypto.jwks': {
         conformance: true,
-=======
-    'configuration.redis': {
-        certification: true,
     },
     'middleware.http.ratelimit': {
         certification: true,
->>>>>>> 997e6f49
     },
     'pubsub.aws.snssqs': {
         certification: true,
