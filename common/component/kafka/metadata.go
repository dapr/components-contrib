--- conflicted
+++ resolved
@@ -152,15 +152,6 @@
 // getKafkaMetadata returns new Kafka metadata.
 func (k *Kafka) getKafkaMetadata(meta map[string]string) (*KafkaMetadata, error) {
 	m := KafkaMetadata{
-<<<<<<< HEAD
-		ConsumeRetryInterval: 100 * time.Millisecond,
-		internalVersion:      sarama.V2_0_0_0, //nolint:nosnakecase
-		channelBufferSize:    256,
-		consumerFetchMin:     1,
-		consumerFetchDefault: 1024 * 1024,
-		HeartbeatInterval:    3 * time.Second,
-		SessionTimeout:       10 * time.Second,
-=======
 		ConsumeRetryEnabled:                          k.DefaultConsumeRetryEnabled,
 		ConsumeRetryInterval:                         100 * time.Millisecond,
 		internalVersion:                              sarama.V2_0_0_0, //nolint:nosnakecase
@@ -169,7 +160,8 @@
 		consumerFetchDefault:                         1024 * 1024,
 		ClientConnectionTopicMetadataRefreshInterval: defaultClientConnectionTopicMetadataRefreshInterval,
 		ClientConnectionKeepAliveInterval:            defaultClientConnectionKeepAliveInterval,
->>>>>>> 85252bee
+		HeartbeatInterval:                            3 * time.Second,
+		SessionTimeout:                               10 * time.Second,
 	}
 
 	err := metadata.DecodeMetadata(meta, &m)
