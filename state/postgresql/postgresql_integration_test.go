--- conflicted
+++ resolved
@@ -318,13 +318,8 @@
 
 	setReq := &state.SetRequest{
 		Key:   randomKey(),
-<<<<<<< HEAD
-		ETag:  invalidEtag,
+		ETag:  &invalidEtag,
 		Value: fakeItem2ByteArray(value),
-=======
-		ETag:  &invalidEtag,
-		Value: value,
->>>>>>> 01147e55
 	}
 
 	err := pgs.Set(setReq)
@@ -350,13 +345,8 @@
 	newValue = &fakeItem{Color: "maroon"}
 	setReq := &state.SetRequest{
 		Key:   key,
-<<<<<<< HEAD
-		ETag:  originalEtag,
+		ETag:  &originalEtag,
 		Value: fakeItem2ByteArray(newValue),
-=======
-		ETag:  &originalEtag,
-		Value: newValue,
->>>>>>> 01147e55
 	}
 	err := pgs.Set(setReq)
 	assert.NotNil(t, err)
@@ -515,13 +505,8 @@
 func setItem(t *testing.T, pgs *PostgreSQL, key string, value interface{}, etag string) {
 	setReq := &state.SetRequest{
 		Key:   key,
-<<<<<<< HEAD
-		ETag:  etag,
+		ETag:  &etag,
 		Value: interface2ByteArray(value),
-=======
-		ETag:  &etag,
-		Value: value,
->>>>>>> 01147e55
 	}
 
 	err := pgs.Set(setReq)
