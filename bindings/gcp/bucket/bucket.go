// ------------------------------------------------------------
// Copyright (c) Microsoft Corporation and Dapr Contributors.
// Licensed under the MIT License.
// ------------------------------------------------------------

package bucket

import (
	"context"
	b64 "encoding/base64"
	"encoding/json"
	"fmt"
	"io/ioutil"
	"net/url"
	"strconv"

	"cloud.google.com/go/storage"
	"github.com/google/uuid"
	"google.golang.org/api/iterator"
	"google.golang.org/api/option"

	"github.com/dapr/components-contrib/bindings"
	"github.com/dapr/kit/logger"
)

<<<<<<< HEAD
const (
	objectURLBase        = "https://storage.googleapis.com/%s/%s"
	metadataDecodeBase64 = "decodeBase64"
	metadataEncodeBase64 = "encodeBase64"

	metadataKey = "key"
	maxResults  = 1000

	metadataKeyBC = "name"
)

// GCPStorage allows saving data to GCP bucket storage
=======
// GCPStorage allows saving data to GCP bucket storage.
>>>>>>> dafa457f
type GCPStorage struct {
	metadata *gcpMetadata
	client   *storage.Client
	logger   logger.Logger
}

type gcpMetadata struct {
	Bucket              string `json:"bucket"`
	Type                string `json:"type"`
	ProjectID           string `json:"project_id"`
	PrivateKeyID        string `json:"private_key_id"`
	PrivateKey          string `json:"private_key"`
	ClientEmail         string `json:"client_email"`
	ClientID            string `json:"client_id"`
	AuthURI             string `json:"auth_uri"`
	TokenURI            string `json:"token_uri"`
	AuthProviderCertURL string `json:"auth_provider_x509_cert_url"`
	ClientCertURL       string `json:"client_x509_cert_url"`
	DecodeBase64        bool   `json:"decodeBase64,string"`
	EncodeBase64        bool   `json:"encodeBase64,string"`
}

type listPayload struct {
	Prefix     string `json:"prefix"`
	MaxResults int32  `json:"maxResults"`
	Delimiter  string `json:"delimiter"`
}

type createResponse struct {
	ObjectURL string `json:"objectURL"`
}

// NewGCPStorage returns a new GCP storage instance.
func NewGCPStorage(logger logger.Logger) *GCPStorage {
	return &GCPStorage{logger: logger}
}

// Init performs connection parsing.
func (g *GCPStorage) Init(metadata bindings.Metadata) error {
	m, b, err := g.parseMetadata(metadata)
	if err != nil {
		return err
	}

	clientOptions := option.WithCredentialsJSON(b)
	ctx := context.Background()
	client, err := storage.NewClient(ctx, clientOptions)
	if err != nil {
		return err
	}

	g.metadata = m
	g.client = client

	return nil
}

func (g *GCPStorage) parseMetadata(metadata bindings.Metadata) (*gcpMetadata, []byte, error) {
	b, err := json.Marshal(metadata.Properties)
	if err != nil {
		return nil, nil, err
	}

	var m gcpMetadata
	err = json.Unmarshal(b, &m)
	if err != nil {
		return nil, nil, err
	}

	return &m, b, nil
}

func (g *GCPStorage) Operations() []bindings.OperationKind {
	return []bindings.OperationKind{
		bindings.CreateOperation,
		bindings.GetOperation,
		bindings.DeleteOperation,
		bindings.ListOperation,
	}
}

func (g *GCPStorage) Invoke(req *bindings.InvokeRequest) (*bindings.InvokeResponse, error) {
	req.Metadata = g.handleBackwardCompatibilityForMetadata(req.Metadata)

	switch req.Operation {
	case bindings.CreateOperation:
		return g.create(req)
	case bindings.GetOperation:
		return g.get(req)
	case bindings.DeleteOperation:
		return g.delete(req)
	case bindings.ListOperation:
		return g.list(req)
	default:
		return nil, fmt.Errorf("unsupported operation %s", req.Operation)
	}
}

func (g *GCPStorage) create(req *bindings.InvokeRequest) (*bindings.InvokeResponse, error) {
	var err error
	metadata, err := g.metadata.mergeWithRequestMetadata(req)
	if err != nil {
		return nil, fmt.Errorf("gcp bucket binding error. error merge metadata : %w", err)
	}

	var name string
	if val, ok := req.Metadata[metadataKey]; ok && val != "" {
		name = val
	} else {
		name = uuid.New().String()
		g.logger.Debugf("key not found. generating name %s", name)
	}

	d, err := strconv.Unquote(string(req.Data))
	if err == nil {
		req.Data = []byte(d)
	}

	if metadata.DecodeBase64 {
		decoded, decodeError := b64.StdEncoding.DecodeString(string(req.Data))
		if decodeError != nil {
			return nil, fmt.Errorf("gcp bucket binding error. decode : %w", decodeError)
		}
		req.Data = decoded
	}

	h := g.client.Bucket(g.metadata.Bucket).Object(name).NewWriter(context.Background())
	defer h.Close()
	if _, err = h.Write(req.Data); err != nil {
		return nil, fmt.Errorf("gcp bucket binding error. Uploading: %w", err)
	}

	objectURL, err := url.Parse(fmt.Sprintf(objectURLBase, g.metadata.Bucket, name))
	if err != nil {
		return nil, fmt.Errorf("gcp bucket binding error. error building url response: %w", err)
	}

	resp := createResponse{
		ObjectURL: objectURL.String(),
	}

	b, err := json.Marshal(resp)
	if err != nil {
		return nil, fmt.Errorf("gcp 1binding error. error marshalling create response: %w", err)
	}

	return &bindings.InvokeResponse{
		Data: b,
	}, nil
}

func (g *GCPStorage) get(req *bindings.InvokeRequest) (*bindings.InvokeResponse, error) {
	metadata, err := g.metadata.mergeWithRequestMetadata(req)
	if err != nil {
		return nil, fmt.Errorf("s3 binding error. error merge metadata : %w", err)
	}

	var key string
	if val, ok := req.Metadata[metadataKey]; ok && val != "" {
		key = val
	} else {
		return nil, fmt.Errorf("gcp bucket binding error: can't read key value")
	}

	rc, err := g.client.Bucket(g.metadata.Bucket).Object(key).NewReader(context.Background())
	if err != nil {
		return nil, fmt.Errorf("gcp bucketgcp bucket binding error: error downloading bucket object: %w", err)
	}
	defer rc.Close()

	data, err := ioutil.ReadAll(rc)
	if err != nil {
		return nil, fmt.Errorf("gcp bucketgcp bucket binding error: ioutil.ReadAll: %v", err)
	}

	if metadata.EncodeBase64 {
		encoded := b64.StdEncoding.EncodeToString(data)
		data = []byte(encoded)
	}

	return &bindings.InvokeResponse{
		Data:     data,
		Metadata: nil,
	}, nil
}

func (g *GCPStorage) delete(req *bindings.InvokeRequest) (*bindings.InvokeResponse, error) {
	var key string
	if val, ok := req.Metadata[metadataKey]; ok && val != "" {
		key = val
	} else {
		return nil, fmt.Errorf("gcp bucketgcp bucket binding error: can't read key value")
	}

	object := g.client.Bucket(g.metadata.Bucket).Object(key)

	err := object.Delete(context.Background())

	return nil, err
}

func (g *GCPStorage) list(req *bindings.InvokeRequest) (*bindings.InvokeResponse, error) {
	var payload listPayload
	err := json.Unmarshal(req.Data, &payload)
	if err != nil {
		return nil, err
	}

	if payload.MaxResults == int32(0) {
		payload.MaxResults = maxResults
	}

	input := &storage.Query{
		Prefix:    payload.Prefix,
		Delimiter: payload.Delimiter,
	}

	var result []storage.ObjectAttrs
	it := g.client.Bucket(g.metadata.Bucket).Objects(context.Background(), input)
	for {
		attrs, errIt := it.Next()
		if errIt == iterator.Done || len(result) == int(payload.MaxResults) {
			break
		}
		result = append(result, *attrs)
	}

	jsonResponse, err := json.Marshal(result)
	if err != nil {
		return nil, fmt.Errorf("gcp bucketgcp bucket binding error. list operation. cannot marshal blobs to json: %w", err)
	}

	return &bindings.InvokeResponse{
		Data: jsonResponse,
	}, nil
}

func (g *GCPStorage) Close() error {
	return g.client.Close()
}

// Helper to merge config and request metadata
func (metadata gcpMetadata) mergeWithRequestMetadata(req *bindings.InvokeRequest) (gcpMetadata, error) {
	merged := metadata

	if val, ok := req.Metadata[metadataDecodeBase64]; ok && val != "" {
		valBool, err := strconv.ParseBool(val)
		if err != nil {
			return merged, err
		}
		merged.DecodeBase64 = valBool
	}

	if val, ok := req.Metadata[metadataEncodeBase64]; ok && val != "" {
		valBool, err := strconv.ParseBool(val)
		if err != nil {
			return merged, err
		}
		merged.EncodeBase64 = valBool
	}

	return merged, nil
}

// Add backward compatibility. 'key' replace 'name'
func (g *GCPStorage) handleBackwardCompatibilityForMetadata(metadata map[string]string) map[string]string {
	if val, ok := metadata[metadataKeyBC]; ok && val != "" {
		metadata[metadataKey] = val
		delete(metadata, metadataKeyBC)
	}

	return metadata
}<|MERGE_RESOLUTION|>--- conflicted
+++ resolved
@@ -23,7 +23,6 @@
 	"github.com/dapr/kit/logger"
 )
 
-<<<<<<< HEAD
 const (
 	objectURLBase        = "https://storage.googleapis.com/%s/%s"
 	metadataDecodeBase64 = "decodeBase64"
@@ -35,10 +34,7 @@
 	metadataKeyBC = "name"
 )
 
-// GCPStorage allows saving data to GCP bucket storage
-=======
 // GCPStorage allows saving data to GCP bucket storage.
->>>>>>> dafa457f
 type GCPStorage struct {
 	metadata *gcpMetadata
 	client   *storage.Client
