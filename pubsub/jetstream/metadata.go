--- conflicted
+++ resolved
@@ -49,11 +49,8 @@
 	memoryStorage  bool
 	rateLimit      uint64
 	hearbeat       time.Duration
-<<<<<<< HEAD
 	deliverPolicy  nats.DeliverPolicy
-=======
 	ackPolicy      nats.AckPolicy
->>>>>>> c5c985a6
 }
 
 func parseMetadata(psm pubsub.Metadata) (metadata, error) {
