# Supported operation: publish, subscribe 
# Config map:
## All config map keys prefixed with publish_ will be part of the publish metadata in the Publish call
## All config map keys prefixed with subscribe_ will be part of the subscribe metadata in the Subscribe call
## pubsubName : name of the pubsub 
## testTopicName: name of the test topic to use
## maxReadDuration: duration to wait for read to complete
## messageCount: no. of messages to publish 
componentType: pubsub
components:
  - component: azure.servicebus
    allOperations: true
    config:
      pubsubName: azure-servicebus
      testTopicName: dapr-conf-test
  - component: redis
    allOperations: true
<<<<<<< HEAD
  - component: natsstreaming
=======
  - component: kafka
>>>>>>> 33a2a8a2
    allOperations: true
  <|MERGE_RESOLUTION|>--- conflicted
+++ resolved
@@ -15,10 +15,7 @@
       testTopicName: dapr-conf-test
   - component: redis
     allOperations: true
-<<<<<<< HEAD
   - component: natsstreaming
-=======
+    allOperations: true
   - component: kafka
->>>>>>> 33a2a8a2
     allOperations: true
-  