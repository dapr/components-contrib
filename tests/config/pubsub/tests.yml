<<<<<<< HEAD
# Supported operation: publish, subscribe, multiplehandlers, bulksubscribe
=======
# Supported operation: publish, subscribe, multiplehandlers, bulkpublish
# bulkpublish should only be run for components that implement pubsub.BulkPublisher interface
>>>>>>> e1d9a3bf
# Config map:
## pubsubName : name of the pubsub
## testTopicName: name of the test topic to use
## publishMetadata: A map of strings that will be part of the publish metadata in the Publish call
## subscribeMetadata: A map of strings that will be part of the subscribe metadata in the Subscribe call
## maxReadDuration: duration to wait for read to complete
## messageCount: no. of messages to publish
## checkInOrderProcessing: false disables in-order message processing checking
componentType: pubsub
components:
  - component: azure.eventhubs
    operations: ["publish", "subscribe", "multiplehandlers"]
    config:
      pubsubName: azure-eventhubs
      testTopicName: eventhubs-pubsub-topic
      testMultiTopic1Name: certification-pubsub-multi-topic1
      testMultiTopic2Name: certification-pubsub-multi-topic2
      ## with partition key set, inorder processing is guaranteed.
      ## https://docs.microsoft.com/en-us/azure/event-hubs/event-hubs-features#mapping-of-events-to-partitions
      checkInOrderProcessing: true
      publishMetadata:
        partitionKey: abcd
  - component: azure.servicebus
    operations: ["publish", "subscribe", "multiplehandlers"]
    config:
      pubsubName: azure-servicebus
      testTopicName: dapr-conf-test
      checkInOrderProcessing: false
  - component: redis
    operations: ["publish", "subscribe", "multiplehandlers"]
    config:
      checkInOrderProcessing: false
  - component: natsstreaming
    operations: ["publish", "subscribe", "multiplehandlers"]
  - component: jetstream
    operations: ["publish", "subscribe", "multiplehandlers"]
<<<<<<< HEAD
=======
  - component: kafka
    allOperations: true
>>>>>>> e1d9a3bf
  - component: kafka
    profile: wurstmeister
    allOperations: true
  - component: kafka
    profile: confluent
    allOperations: true    
  - component: pulsar
    operations: ["publish", "subscribe", "multiplehandlers"]
  - component: mqtt
    profile: mosquitto
    operations: ["publish", "subscribe", "multiplehandlers"]
  - component: mqtt
    profile: emqx
    operations: ["publish", "subscribe", "multiplehandlers"]
  - component: mqtt
    profile: vernemq
    operations: ["publish", "subscribe", "multiplehandlers"]
  - component: hazelcast
    operations: ["publish", "subscribe", "multiplehandlers"]
  - component: rabbitmq
    operations: ["publish", "subscribe", "multiplehandlers"]
    config:
      checkInOrderProcessing: false
  - component: in-memory
    operations: ["publish", "subscribe", "multiplehandlers"]
  - component: aws.snssqs
    operations: ["publish", "subscribe", "multiplehandlers"]
    config:
      checkInOrderProcessing: false<|MERGE_RESOLUTION|>--- conflicted
+++ resolved
@@ -1,9 +1,6 @@
-<<<<<<< HEAD
-# Supported operation: publish, subscribe, multiplehandlers, bulksubscribe
-=======
-# Supported operation: publish, subscribe, multiplehandlers, bulkpublish
+# Supported operation: publish, subscribe, multiplehandlers, bulkpublish, bulksubscribe
 # bulkpublish should only be run for components that implement pubsub.BulkPublisher interface
->>>>>>> e1d9a3bf
+# bulksubscribe should only be run for components that implement pubsub.BulkSubscriber interface
 # Config map:
 ## pubsubName : name of the pubsub
 ## testTopicName: name of the test topic to use
@@ -40,11 +37,8 @@
     operations: ["publish", "subscribe", "multiplehandlers"]
   - component: jetstream
     operations: ["publish", "subscribe", "multiplehandlers"]
-<<<<<<< HEAD
-=======
   - component: kafka
     allOperations: true
->>>>>>> e1d9a3bf
   - component: kafka
     profile: wurstmeister
     allOperations: true
