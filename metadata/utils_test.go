--- conflicted
+++ resolved
@@ -14,8 +14,6 @@
 package metadata
 
 import (
-	"fmt"
-	"math"
 	"reflect"
 	"testing"
 	"time"
@@ -172,253 +170,4 @@
 			assert.True(t, metadatainfo["ignored"].Ignored) &&
 			assert.Empty(t, metadatainfo["ignored"].Aliases)
 	})
-<<<<<<< HEAD
-}
-
-func TestResolveAliases(t *testing.T) {
-	tests := []struct {
-		name    string
-		md      map[string]string
-		result  any
-		wantErr bool
-		wantMd  map[string]string
-	}{
-		{
-			name: "no aliases",
-			md: map[string]string{
-				"hello": "world",
-				"ciao":  "mondo",
-			},
-			result: &struct {
-				Hello   string `mapstructure:"hello"`
-				Ciao    string `mapstructure:"ciao"`
-				Bonjour string `mapstructure:"bonjour"`
-			}{},
-			wantMd: map[string]string{
-				"hello": "world",
-				"ciao":  "mondo",
-			},
-		},
-		{
-			name: "set with aliased field",
-			md: map[string]string{
-				"ciao": "mondo",
-			},
-			result: &struct {
-				Hello   string `mapstructure:"hello" mapstructurealiases:"ciao"`
-				Bonjour string `mapstructure:"bonjour"`
-			}{},
-			wantMd: map[string]string{
-				"hello": "mondo",
-				"ciao":  "mondo",
-			},
-		},
-		{
-			name: "do not overwrite existing fields with aliases",
-			md: map[string]string{
-				"hello": "world",
-				"ciao":  "mondo",
-			},
-			result: &struct {
-				Hello   string `mapstructure:"hello" mapstructurealiases:"ciao"`
-				Bonjour string `mapstructure:"bonjour"`
-			}{},
-			wantMd: map[string]string{
-				"hello": "world",
-				"ciao":  "mondo",
-			},
-		},
-		{
-			name: "no fields with aliased value",
-			md: map[string]string{
-				"bonjour": "monde",
-			},
-			result: &struct {
-				Hello   string `mapstructure:"hello" mapstructurealiases:"ciao"`
-				Bonjour string `mapstructure:"bonjour"`
-			}{},
-			wantMd: map[string]string{
-				"bonjour": "monde",
-			},
-		},
-		{
-			name: "multiple aliases",
-			md: map[string]string{
-				"bonjour": "monde",
-			},
-			result: &struct {
-				Hello string `mapstructure:"hello" mapstructurealiases:"ciao,bonjour"`
-			}{},
-			wantMd: map[string]string{
-				"hello":   "monde",
-				"bonjour": "monde",
-			},
-		},
-		{
-			name: "first alias wins",
-			md: map[string]string{
-				"ciao":    "mondo",
-				"bonjour": "monde",
-			},
-			result: &struct {
-				Hello string `mapstructure:"hello" mapstructurealiases:"ciao,bonjour"`
-			}{},
-			wantMd: map[string]string{
-				"hello":   "mondo",
-				"ciao":    "mondo",
-				"bonjour": "monde",
-			},
-		},
-		{
-			name: "no aliases with mixed case",
-			md: map[string]string{
-				"hello": "world",
-				"CIAO":  "mondo",
-			},
-			result: &struct {
-				Hello   string `mapstructure:"Hello"`
-				Ciao    string `mapstructure:"ciao"`
-				Bonjour string `mapstructure:"bonjour"`
-			}{},
-			wantMd: map[string]string{
-				"hello": "world",
-				"CIAO":  "mondo",
-			},
-		},
-		{
-			name: "set with aliased field with mixed case",
-			md: map[string]string{
-				"ciao": "mondo",
-			},
-			result: &struct {
-				Hello   string `mapstructure:"Hello" mapstructurealiases:"CIAO"`
-				Bonjour string `mapstructure:"bonjour"`
-			}{},
-			wantMd: map[string]string{
-				"Hello": "mondo",
-				"ciao":  "mondo",
-			},
-		},
-		{
-			name: "do not overwrite existing fields with aliases with mixed cases",
-			md: map[string]string{
-				"HELLO": "world",
-				"CIAO":  "mondo",
-			},
-			result: &struct {
-				Hello   string `mapstructure:"hELLo" mapstructurealiases:"cIAo"`
-				Bonjour string `mapstructure:"bonjour"`
-			}{},
-			wantMd: map[string]string{
-				"HELLO": "world",
-				"CIAO":  "mondo",
-			},
-		},
-		{
-			name: "multiple aliases with mixed cases",
-			md: map[string]string{
-				"bonjour": "monde",
-			},
-			result: &struct {
-				Hello string `mapstructure:"HELLO" mapstructurealiases:"CIAO,BONJOUR"`
-			}{},
-			wantMd: map[string]string{
-				"HELLO":   "monde",
-				"bonjour": "monde",
-			},
-		},
-	}
-	for _, tt := range tests {
-		t.Run(tt.name, func(t *testing.T) {
-			md := maps.Clone(tt.md)
-			err := resolveAliases(md, tt.result)
-
-			if tt.wantErr {
-				require.Error(t, err)
-				return
-			}
-
-			require.NoError(t, err)
-			require.Equal(t, tt.wantMd, md)
-		})
-	}
-}
-
-func TestTryGetTTL(t *testing.T) {
-	tests := []struct {
-		name    string
-		md      map[string]string
-		result  any
-		wantOK  bool
-		wantErr bool
-		errStr  string
-	}{
-		{
-			name: "valid duration 20s",
-			md: map[string]string{
-				TTLMetadataKey: "20s",
-			},
-			result: time.Duration(20) * time.Second,
-			wantOK: true,
-		},
-		{
-			name: "valid integer 20",
-			md: map[string]string{
-				TTLMetadataKey: "20",
-			},
-			result: time.Duration(20) * time.Second,
-			wantOK: true,
-		},
-		{
-			name: "invalid integer 20b",
-			md: map[string]string{
-				TTLMetadataKey: "20b",
-			},
-			wantOK:  false,
-			wantErr: true,
-			errStr:  "ttlInSeconds value must be a valid integer: actual is '20b'",
-			result:  time.Duration(0) * time.Second,
-		},
-		{
-			name: "negative ttlInSeconds -1",
-			md: map[string]string{
-				TTLMetadataKey: "-1",
-			},
-			wantOK:  false,
-			wantErr: true,
-			errStr:  "ttlInSeconds value must be higher than zero: actual is -1",
-			result:  time.Duration(0) * time.Second,
-		},
-		{
-			name:    "no ttlInSeconds",
-			md:      map[string]string{},
-			wantOK:  false,
-			wantErr: false,
-			result:  time.Duration(0) * time.Second,
-		},
-		{
-			name: "out of range",
-			md: map[string]string{
-				TTLMetadataKey: fmt.Sprintf("%d1", math.MaxInt64),
-			},
-			wantOK:  false,
-			wantErr: true,
-			result:  time.Duration(0) * time.Second,
-			errStr:  "ttlInSeconds value must be a valid integer: actual is '92233720368547758071'",
-		},
-	}
-	for _, tt := range tests {
-		t.Run(tt.name, func(t *testing.T) {
-			d, ok, err := TryGetTTL(tt.md)
-
-			if tt.wantErr {
-				assert.Error(t, err)
-				assert.EqualError(t, err, tt.errStr)
-			}
-			assert.Equal(t, tt.wantOK, ok, "wanted ok, but instead got not ok")
-			assert.Equal(t, tt.result, d, "expected result %v, but instead got = %v", tt.result, d)
-		})
-	}
-=======
->>>>>>> 3da3d783
 }