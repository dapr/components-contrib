--- conflicted
+++ resolved
@@ -222,16 +222,11 @@
 		err error
 	)
 	topic := p.formatTopic(req.Topic)
-<<<<<<< HEAD
-	cache, _ := p.cache.Get(topic)
+	producer, ok := p.cache.Get(topic)
 
 	schemaMetadata, hasSchema := p.metadata.topicSchemas[req.Topic]
 
-	if cache == nil {
-=======
-	producer, ok := p.cache.Get(topic)
 	if !ok || producer == nil {
->>>>>>> d0eed929
 		p.logger.Debugf("creating producer for topic %s, full topic name in pulsar is %s", req.Topic, topic)
 		opts := pulsar.ProducerOptions{
 			Topic:                   topic,
